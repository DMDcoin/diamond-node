--- conflicted
+++ resolved
@@ -1291,17 +1291,13 @@
 		self.miner.pending_transactions(self.chain.read().best_block_number())
 	}
 
-<<<<<<< HEAD
 	fn queue_consensus_message(&self, message: Bytes) {
 		if let Err(e) = self.io_channel.lock().send(ClientIoMessage::NewMessage(message)) {
 			debug!("Ignoring the message, error queueing: {}", e);
 		}
 	}
 
-	fn signing_network_id(&self) -> Option<u8> {
-=======
 	fn signing_network_id(&self) -> Option<u64> {
->>>>>>> a7264720
 		self.engine.signing_network_id(&self.latest_env_info())
 	}
 
