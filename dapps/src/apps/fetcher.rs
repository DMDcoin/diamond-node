--- conflicted
+++ resolved
@@ -74,21 +74,13 @@
 		self.cache.lock().insert(content_id.to_owned(), status);
 	}
 
-<<<<<<< HEAD
-	pub fn contains(&self, app_id: &str) -> bool {
+	pub fn contains(&self, content_id: &str) -> bool {
 		{
-			let mut dapps = self.dapps.lock();
+			let mut cache = self.cache.lock();
 			// Check if we already have the app
-			if dapps.get(app_id).is_some() {
+			if cache.get(content_id).is_some() {
 				return true;
 			}
-=======
-	pub fn contains(&self, content_id: &str) -> bool {
-		let mut cache = self.cache.lock();
-		// Check if we already have the app
-		if cache.get(content_id).is_some() {
-			return true;
->>>>>>> 53b22da1
 		}
 		// fallback to resolver
 		if let Ok(content_id) = content_id.from_hex() {
@@ -130,67 +122,54 @@
 				},
 				// We need to start fetching app
 				None => {
-<<<<<<< HEAD
-					trace!(target: "dapps", "Content fetching unavailable. Fetching...");
-					let app_hex = app_id.from_hex().expect("to_handler is called only when `contains` returns true.");
-					let app = self.resolver.resolve(app_hex);
-
-					if let Some(app) = app {
-						let (handler, fetch_control) = ContentFetcherHandler::new(
-							app,
-							control,
-							path.using_dapps_domains,
-							DappInstaller {
-								dapp_id: app_id.clone(),
-								dapps_path: self.dapps_path.clone(),
-								dapps: self.dapps.clone(),
-							}
-						);
-
-						(Some(ContentStatus::Fetching(fetch_control)), Box::new(handler) as Box<Handler>)
-					} else {
-						// This may happen when sync status changes in between
-						// `contains` and `to_handler`
-						(None, Box::new(ContentHandler::error(
-							StatusCode::NotFound,
-							"Resource Not Found",
-							"Requested resource was not found.",
-							None
-						)) as Box<Handler>)
-=======
+					trace!(target: "dapps", "Content unavailable. Fetching...");
 					let content_hex = content_id.from_hex().expect("to_handler is called only when `contains` returns true.");
 					let content = self.resolver.resolve(content_hex);
-					let abort = Arc::new(AtomicBool::new(false));
+
+					let cache = self.cache.clone();
+					let on_done = move |id: String, result: Option<LocalPageEndpoint>| {
+						let mut cache = cache.lock();
+						match result {
+							Some(endpoint) => {
+								cache.insert(id, ContentStatus::Ready(endpoint));
+							},
+							// In case of error
+							None => {
+								cache.remove(&id);
+							},
+						}
+					};
 
 					match content {
-						Some(URLHintResult::Dapp(dapp)) => (
-							Some(ContentStatus::Fetching(abort.clone())),
-							Box::new(ContentFetcherHandler::new(
+						Some(URLHintResult::Dapp(dapp)) => {
+							let (handler, fetch_control) = ContentFetcherHandler::new(
 								dapp.url(),
-								abort,
 								control,
 								path.using_dapps_domains,
 								DappInstaller {
 									id: content_id.clone(),
 									dapps_path: self.dapps_path.clone(),
-									cache: self.cache.clone(),
-								})) as Box<Handler>
-						),
-						Some(URLHintResult::Content(content)) => (
-							Some(ContentStatus::Fetching(abort.clone())),
-							Box::new(ContentFetcherHandler::new(
+									on_done: Box::new(on_done),
+								}
+							);
+
+							(Some(ContentStatus::Fetching(fetch_control)), Box::new(handler) as Box<Handler>)
+						},
+						Some(URLHintResult::Content(content)) => {
+							let (handler, fetch_control) = ContentFetcherHandler::new(
 								content.url,
-								abort,
 								control,
 								path.using_dapps_domains,
 								ContentInstaller {
 									id: content_id.clone(),
 									mime: content.mime,
 									content_path: self.dapps_path.clone(),
-									cache: self.cache.clone(),
+									on_done: Box::new(on_done),
 								}
-							)) as Box<Handler>,
-						),
+							);
+
+							(Some(ContentStatus::Fetching(fetch_control)), Box::new(handler) as Box<Handler>)
+						},
 						None => {
 							// This may happen when sync status changes in between
 							// `contains` and `to_handler`
@@ -201,7 +180,6 @@
 								None
 							)) as Box<Handler>)
 						},
->>>>>>> 53b22da1
 					}
 				},
 			}
@@ -259,14 +237,13 @@
 	id: String,
 	mime: String,
 	content_path: PathBuf,
-	cache: Arc<Mutex<ContentCache>>,
+	on_done: Box<Fn(String, Option<LocalPageEndpoint>) + Send>,
 }
 
 impl ContentValidator for ContentInstaller {
 	type Error = ValidationError;
-	type Result = PathBuf;
-
-	fn validate_and_install(&self, path: PathBuf) -> Result<(String, PathBuf), ValidationError> {
+
+	fn validate_and_install(&self, path: PathBuf) -> Result<(String, LocalPageEndpoint), ValidationError> {
 		// Create dir
 		try!(fs::create_dir_all(&self.content_path));
 
@@ -281,21 +258,11 @@
 
 		try!(fs::copy(&path, &content_path));
 
-		Ok((self.id.clone(), content_path))
-	}
-
-	fn done(&self, result: Option<&PathBuf>) {
-		let mut cache = self.cache.lock();
-		match result {
-			Some(result) => {
-				let page = LocalPageEndpoint::single_file(result.clone(), self.mime.clone());
-				cache.insert(self.id.clone(), ContentStatus::Ready(page));
-			},
-			// In case of error
-			None => {
-				cache.remove(&self.id);
-			},
-		}
+		Ok((self.id.clone(), LocalPageEndpoint::single_file(content_path, self.mime.clone())))
+	}
+
+	fn done(&self, endpoint: Option<LocalPageEndpoint>) {
+		(self.on_done)(self.id.clone(), endpoint)
 	}
 }
 
@@ -303,7 +270,7 @@
 struct DappInstaller {
 	id: String,
 	dapps_path: PathBuf,
-	cache: Arc<Mutex<ContentCache>>,
+	on_done: Box<Fn(String, Option<LocalPageEndpoint>) + Send>,
 }
 
 impl DappInstaller {
@@ -340,9 +307,8 @@
 
 impl ContentValidator for DappInstaller {
 	type Error = ValidationError;
-	type Result = Manifest;
-
-	fn validate_and_install(&self, app_path: PathBuf) -> Result<(String, Manifest), ValidationError> {
+
+	fn validate_and_install(&self, app_path: PathBuf) -> Result<(String, LocalPageEndpoint), ValidationError> {
 		trace!(target: "dapps", "Opening dapp bundle at {:?}", app_path);
 		let mut file_reader = io::BufReader::new(try!(fs::File::open(app_path)));
 		let hash = try!(sha3(&mut file_reader));
@@ -396,23 +362,15 @@
 		let mut manifest_file = try!(fs::File::create(manifest_path));
 		try!(manifest_file.write_all(manifest_str.as_bytes()));
 
+		// Create endpoint
+		let app = LocalPageEndpoint::new(target, manifest.clone().into());
+
 		// Return modified app manifest
-		Ok((manifest.id.clone(), manifest))
-	}
-
-	fn done(&self, manifest: Option<&Manifest>) {
-		let mut cache = self.cache.lock();
-		match manifest {
-			Some(manifest) => {
-				let path = self.dapp_target_path(manifest);
-				let app = LocalPageEndpoint::new(path, manifest.clone().into());
-				cache.insert(self.id.clone(), ContentStatus::Ready(app));
-			},
-			// In case of error
-			None => {
-				cache.remove(&self.id);
-			},
-		}
+		Ok((manifest.id.clone(), app))
+	}
+
+	fn done(&self, endpoint: Option<LocalPageEndpoint>) {
+		(self.on_done)(self.id.clone(), endpoint)
 	}
 }
 
