[package]
description = "Ethcore Trusted Signer"
homepage = "http://parity.io"
license = "GPL-3.0"
name = "ethcore-signer"
version = "1.7.0"
authors = ["Parity Technologies <admin@parity.io>"]
build = "build.rs"

[build-dependencies]
rustc_version = "0.1"

[dependencies]
rand = "0.3.14"
jsonrpc-core = { git = "https://github.com/paritytech/jsonrpc.git", branch = "parity-1.7" }
jsonrpc-server-utils = { git = "https://github.com/paritytech/jsonrpc.git", branch = "parity-1.7" }
log = "0.3"
env_logger = "0.3"
<<<<<<< HEAD
parity-dapps-glue = { version = "1.4", optional = true }
ws = { git = "https://github.com/paritytech/ws-rs.git", branch = "mio-upstream-stable" }
=======
ws = { git = "https://github.com/paritytech/ws-rs.git", branch = "mio-upstream-stable" }
parity-dapps-glue = { version = "1.7", optional = true }
>>>>>>> b6f9cf4b
ethcore-util = { path = "../util" }
ethcore-io = { path = "../util/io" }
ethcore-rpc = { path = "../rpc" }
ethcore-devtools = { path = "../devtools" }
parity-ui = { path = "../dapps/ui", version = "1.4", optional = true }

clippy = { version = "0.0.103", optional = true}

[features]
dev = ["clippy"]
ui = ["parity-dapps-glue", "parity-ui", "parity-ui/no-precompiled-js"]
ui-precompiled = ["parity-dapps-glue", "parity-ui", "parity-ui/use-precompiled-js"]<|MERGE_RESOLUTION|>--- conflicted
+++ resolved
@@ -16,13 +16,8 @@
 jsonrpc-server-utils = { git = "https://github.com/paritytech/jsonrpc.git", branch = "parity-1.7" }
 log = "0.3"
 env_logger = "0.3"
-<<<<<<< HEAD
-parity-dapps-glue = { version = "1.4", optional = true }
-ws = { git = "https://github.com/paritytech/ws-rs.git", branch = "mio-upstream-stable" }
-=======
 ws = { git = "https://github.com/paritytech/ws-rs.git", branch = "mio-upstream-stable" }
 parity-dapps-glue = { version = "1.7", optional = true }
->>>>>>> b6f9cf4b
 ethcore-util = { path = "../util" }
 ethcore-io = { path = "../util/io" }
 ethcore-rpc = { path = "../rpc" }
