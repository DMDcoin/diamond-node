// Copyright 2015, 2016 Ethcore (UK) Ltd.
// This file is part of Parity.

// Parity is free software: you can redistribute it and/or modify
// it under the terms of the GNU General Public License as published by
// the Free Software Foundation, either version 3 of the License, or
// (at your option) any later version.

// Parity is distributed in the hope that it will be useful,
// but WITHOUT ANY WARRANTY; without even the implied warranty of
// MERCHANTABILITY or FITNESS FOR A PARTICULAR PURPOSE.  See the
// GNU General Public License for more details.

// You should have received a copy of the GNU General Public License
// along with Parity.  If not, see <http://www.gnu.org/licenses/>.

//! Binary representation of types

use util::bytes::Populatable;
use util::numbers::{U256, U512, H256, H2048, Address};
use std::mem;
use std::collections::{VecDeque, BTreeMap};
use std::ops::Range;

#[derive(Debug)]
pub struct BinaryConvertError;

pub trait BinaryConvertable : Sized {
	fn size(&self) -> usize {
		mem::size_of::<Self>()
	}

	fn to_bytes(&self, buffer: &mut [u8], length_stack: &mut VecDeque<usize>) -> Result<(), BinaryConvertError>;

	fn from_bytes(buffer: &[u8], length_stack: &mut VecDeque<usize>) -> Result<Self, BinaryConvertError>;

	fn from_empty_bytes() -> Result<Self, BinaryConvertError> {
		Err(BinaryConvertError)
	}

	fn len_params() -> usize {
		0
	}
}

impl<T> BinaryConvertable for Option<T> where T: BinaryConvertable {
	fn size(&self) -> usize {
		match * self { None => 0, Some(ref val) => val.size() }
	}

	fn to_bytes(&self, buffer: &mut [u8], length_stack: &mut VecDeque<usize>) -> Result<(), BinaryConvertError> {
		match *self { None => Err(BinaryConvertError), Some(ref val) => val.to_bytes(buffer, length_stack) }
	}

	fn from_bytes(buffer: &[u8], length_stack: &mut VecDeque<usize>) -> Result<Self, BinaryConvertError> {
		Ok(Some(try!(T::from_bytes(buffer, length_stack))))
	}

	fn from_empty_bytes() -> Result<Self, BinaryConvertError> {
		Ok(None)
	}

	fn len_params() -> usize {
		1
	}
}

impl<E: BinaryConvertable> BinaryConvertable for Result<(), E> {
	fn size(&self) -> usize {
		match *self {
			Ok(_) => 0,
			Err(ref e) => e.size(),
		}
	}

	fn to_bytes(&self, buffer: &mut [u8], length_stack: &mut VecDeque<usize>) -> Result<(), BinaryConvertError> {
		match *self {
			Ok(_) => Err(BinaryConvertError),
			Err(ref e) => Ok(try!(e.to_bytes(buffer, length_stack))),
		}
	}

	fn from_bytes(buffer: &[u8], length_stack: &mut VecDeque<usize>) -> Result<Self, BinaryConvertError> {
		Ok(Err(try!(E::from_bytes(&buffer, length_stack))))
	}

	fn from_empty_bytes() -> Result<Self, BinaryConvertError> {
		Ok(Ok(()))
	}

	fn len_params() -> usize {
		1
	}
}


impl<R: BinaryConvertable, E: BinaryConvertable> BinaryConvertable for Result<R, E> {
	fn size(&self) -> usize {
		1usize + match *self {
			Ok(ref r) => r.size(),
			Err(ref e) => e.size(),
		}
	}

	fn to_bytes(&self, buffer: &mut [u8], length_stack: &mut VecDeque<usize>) -> Result<(), BinaryConvertError> {
		match *self {
			Ok(ref r) => {
				buffer[0] = 0;
				if r.size() > 0 {
					Ok(try!(r.to_bytes(&mut buffer[1..], length_stack)))
				}
				else { Ok(()) }
			},
			Err(ref e) => {
				buffer[0] = 1;
				if e.size() > 0 {
					Ok(try!(e.to_bytes(&mut buffer[1..], length_stack)))
				}
				else { Ok(()) }
			},
		}
	}

	fn from_bytes(buffer: &[u8], length_stack: &mut VecDeque<usize>) -> Result<Self, BinaryConvertError> {
		match buffer[0] {
			0 => {
				match buffer.len() {
					1 => Ok(Ok(try!(R::from_empty_bytes()))),
					_ => Ok(Ok(try!(R::from_bytes(&buffer[1..], length_stack)))),
				}
			}
			1 => Ok(Err(try!(E::from_bytes(&buffer[1..], length_stack)))),
			_ => Err(BinaryConvertError)
		}
	}

	fn len_params() -> usize {
		1
	}
}

impl<K, V> BinaryConvertable for BTreeMap<K, V> where K : BinaryConvertable + Ord, V: BinaryConvertable {
	fn size(&self) -> usize {
		0usize + match K::len_params() {
			0 => mem::size_of::<K>() * self.len(),
			_ => self.iter().fold(0usize, |acc, (k, _)| acc + k.size())
<<<<<<< HEAD
		}
		+
		match V::len_params() {
=======
		} + match V::len_params() {
>>>>>>> bbf20c36
			0 => mem::size_of::<V>() * self.len(),
			_ => self.iter().fold(0usize, |acc, (_, v)| acc + v.size())
		}
	}

	fn to_bytes(&self, buffer: &mut [u8], length_stack: &mut VecDeque<usize>) -> Result<(), BinaryConvertError> {
		let mut offset = 0usize;
		for (key, val) in self.iter() {
			let key_size = match K::len_params() {
				0 => mem::size_of::<K>(),
				_ => { let size = key.size(); length_stack.push_back(size); size }
			};
			let val_size = match K::len_params() {
				0 => mem::size_of::<V>(),
				_ => { let size = val.size(); length_stack.push_back(size); size }
			};

			if key_size > 0 {
				let item_end = offset + key_size;
				try!(key.to_bytes(&mut buffer[offset..item_end], length_stack));
				offset = item_end;
			}

			if val_size > 0 {
				let item_end = offset + key_size;
				try!(val.to_bytes(&mut buffer[offset..item_end], length_stack));
				offset = item_end;
			}
		}
		Ok(())
	}

<<<<<<< HEAD
	fn from_bytes(buffer: &[u8], length_stack: &mut VecDeque<usize> ) -> Result<Self, BinaryConvertError> {
=======
	fn from_bytes(buffer: &[u8], length_stack: &mut VecDeque<usize>) -> Result<Self, BinaryConvertError> {
>>>>>>> bbf20c36
		let mut index = 0;
		let mut result = Self::new();

		if buffer.len() == 0 { return Ok(result); }

		loop {
			let key_size = match K::len_params() {
				0 => mem::size_of::<K>(),
				_ => try!(length_stack.pop_front().ok_or(BinaryConvertError)),
			};
			let key = if key_size == 0 {
				try!(K::from_empty_bytes())
<<<<<<< HEAD
			}
			else {
=======
			} else {
>>>>>>> bbf20c36
				try!(K::from_bytes(&buffer[index..index+key_size], length_stack))
			};
			index = index + key_size;

			let val_size = match V::len_params() {
				0 => mem::size_of::<V>(),
				_ => try!(length_stack.pop_front().ok_or(BinaryConvertError)),
			};
			let val = if val_size == 0 {
				try!(V::from_empty_bytes())
<<<<<<< HEAD
			}
			else {
=======
			} else {
>>>>>>> bbf20c36
				try!(V::from_bytes(&buffer[index..index+val_size], length_stack))
			};
			result.insert(key, val);
			index = index + val_size;

			if index == buffer.len() { break; }
			if index > buffer.len() {
				return Err(BinaryConvertError)
			}
		}

		Ok(result)
	}

	fn from_empty_bytes() -> Result<Self, BinaryConvertError> {
		Ok(Self::new())
	}

	fn len_params() -> usize {
		1
	}
}

impl<T> BinaryConvertable for Vec<T> where T: BinaryConvertable {
	fn size(&self) -> usize {
		match T::len_params() {
			0 => mem::size_of::<T>() * self.len(),
			_ => self.iter().fold(0usize, |acc, t| acc + t.size()),
		}
	}

	fn to_bytes(&self, buffer: &mut [u8], length_stack: &mut VecDeque<usize>) -> Result<(), BinaryConvertError> {
		let mut offset = 0usize;
		for item in self.iter() {
			let next_size = match T::len_params() {
				0 => mem::size_of::<T>(),
				_ => { let size = item.size(); length_stack.push_back(size); size },
			};
			if next_size > 0 {
				let item_end = offset + next_size;
				try!(item.to_bytes(&mut buffer[offset..item_end], length_stack));
				offset = item_end;
			}
		}
		Ok(())
	}

	fn from_bytes(buffer: &[u8], length_stack: &mut VecDeque<usize>) -> Result<Self, BinaryConvertError> {
		let mut index = 0;
		let mut result = Self::with_capacity(
			match T::len_params() {
				0 => buffer.len() /  mem::size_of::<T>(),
				_ => 128,
			});

		if buffer.len() == 0 { return Ok(result); }

		loop {
			let next_size = match T::len_params() {
				0 => mem::size_of::<T>(),
				_ => try!(length_stack.pop_front().ok_or(BinaryConvertError)),
			};
			let item = if next_size == 0 {
				try!(T::from_empty_bytes())
			}
			else {
				try!(T::from_bytes(&buffer[index..index+next_size], length_stack))
			};
			result.push(item);

			index = index + next_size;
			if index == buffer.len() { break; }
			if index > buffer.len() {
				return Err(BinaryConvertError)
			}

		}

		Ok(result)
	}

	fn from_empty_bytes() -> Result<Self, BinaryConvertError> {
		Ok(Self::new())
	}

	fn len_params() -> usize {
		1
	}
}

impl BinaryConvertable for String {
	fn size(&self) -> usize {
		self.as_bytes().len()
	}

	fn from_empty_bytes() -> Result<Self, BinaryConvertError> {
		Ok(String::new())
	}

	fn to_bytes(&self, buffer: &mut [u8], _length_stack: &mut VecDeque<usize>) -> Result<(), BinaryConvertError> {
		buffer[..].clone_from_slice(self.as_bytes());
		Ok(())
	}

	fn from_bytes(buffer: &[u8], _length_stack: &mut VecDeque<usize>) -> Result<Self, BinaryConvertError> {
		Ok(::std::str::from_utf8(buffer).unwrap().to_owned())
	}

	fn len_params() -> usize {
		1
	}
}

impl<T> BinaryConvertable for Range<T> where T: BinaryConvertable {
	fn size(&self) -> usize {
		mem::size_of::<T>() * 2
	}

	fn from_empty_bytes() -> Result<Self, BinaryConvertError> {
		Err(BinaryConvertError)
	}

	fn to_bytes(&self, buffer: &mut[u8], length_stack: &mut VecDeque<usize>) -> Result<(), BinaryConvertError> {
		try!(self.start.to_bytes(&mut buffer[..mem::size_of::<T>()], length_stack));
		try!(self.end.to_bytes(&mut buffer[mem::size_of::<T>() + 1..], length_stack));
		Ok(())
	}

	fn from_bytes(buffer: &[u8], length_stack: &mut VecDeque<usize>) -> Result<Self, BinaryConvertError> {
		Ok(try!(T::from_bytes(&buffer[..mem::size_of::<T>()], length_stack))..try!(T::from_bytes(&buffer[mem::size_of::<T>()+1..], length_stack)))
	}

	fn len_params() -> usize {
		assert_eq!(0, T::len_params());
		0
	}
}

impl<T> BinaryConvertable for ::std::cell::RefCell<T> where T: BinaryConvertable {
	fn size(&self) -> usize {
		self.borrow().size()
	}

	fn from_empty_bytes() -> Result<Self, BinaryConvertError> {
		Ok(::std::cell::RefCell::new(try!(T::from_empty_bytes())))
	}

	fn from_bytes(buffer: &[u8], length_stack: &mut VecDeque<usize>) -> Result<Self, BinaryConvertError> {
		Ok(::std::cell::RefCell::new(try!(T::from_bytes(buffer, length_stack))))
	}

	fn to_bytes(&self, buffer: &mut [u8], length_stack: &mut VecDeque<usize>) -> Result<(), BinaryConvertError> {
		try!(self.borrow().to_bytes(buffer, length_stack));
		Ok(())
	}

	fn len_params() -> usize {
		T::len_params()
	}
}

impl<T> BinaryConvertable for ::std::cell::Cell<T> where T: BinaryConvertable + Copy {
	fn size(&self) -> usize {
		self.get().size()
	}

	fn from_empty_bytes() -> Result<Self, BinaryConvertError> {
		Ok(::std::cell::Cell::new(try!(T::from_empty_bytes())))
	}

	fn from_bytes(buffer: &[u8], length_stack: &mut VecDeque<usize>) -> Result<Self, BinaryConvertError> {
		Ok(::std::cell::Cell::new(try!(T::from_bytes(buffer, length_stack))))
	}

	fn to_bytes(&self, buffer: &mut [u8], length_stack: &mut VecDeque<usize>) -> Result<(), BinaryConvertError> {
		try!(self.get().to_bytes(buffer, length_stack));
		Ok(())
	}

	fn len_params() -> usize {
		T::len_params()
	}
}

impl BinaryConvertable for Vec<u8> {
	fn size(&self) -> usize {
		self.len()
	}

	fn from_empty_bytes() -> Result<Self, BinaryConvertError> {
		Ok(Vec::new())
	}

	fn to_bytes(&self, buffer: &mut [u8], _length_stack: &mut VecDeque<usize>) -> Result<(), BinaryConvertError> {
		buffer[..].clone_from_slice(&self[..]);
		Ok(())
	}

	fn from_bytes(buffer: &[u8], _length_stack: &mut VecDeque<usize>) -> Result<Self, BinaryConvertError> {
		let mut res = Self::with_capacity(buffer.len());
		unsafe { res.set_len(buffer.len()) }
		res[..].clone_from_slice(&buffer[..]);
		Ok(res)
	}

	fn len_params() -> usize {
		1
	}
}

pub fn deserialize_from<T, R>(r: &mut R) -> Result<T, BinaryConvertError>
	where R: ::std::io::Read,
		T: BinaryConvertable
{
	let mut fake_stack = VecDeque::new();

	match T::len_params() {
		0 => {
			let fixed_size = mem::size_of::<T>();
			let mut payload_buffer = Vec::with_capacity(fixed_size);
			unsafe { payload_buffer.set_len(fixed_size); }
			try!(r.read(&mut payload_buffer).map_err(|_| BinaryConvertError));
			T::from_bytes(&payload_buffer[..], &mut fake_stack)
		},
		_ => {
			let mut payload = Vec::new();
			try!(r.read_to_end(&mut payload).map_err(|_| BinaryConvertError));

			let stack_len = try!(u64::from_bytes(&payload[0..8], &mut fake_stack)) as usize;
			let mut length_stack = VecDeque::<usize>::with_capacity(stack_len);

			if stack_len > 0 {
				for idx in 0..stack_len {
					let stack_item = try!(u64::from_bytes(&payload[8 + idx*8..8 + (idx+1)*8], &mut fake_stack));
					length_stack.push_back(stack_item as usize);
				}
			}

			//try!(r.read(&mut size_buffer).map_err(|_| BinaryConvertError));
			let size = try!(u64::from_bytes(&payload[8+stack_len*8..16+stack_len*8], &mut fake_stack)) as usize;
			match size {
				0 => {
					T::from_empty_bytes()
				},
				_ => {
					T::from_bytes(&payload[16+stack_len*8..], &mut length_stack)
				}
			}
		},
	}
}

pub fn deserialize<T: BinaryConvertable>(buffer: &[u8]) -> Result<T, BinaryConvertError> {
	use std::io::Cursor;
	let mut buff = Cursor::new(buffer);
	deserialize_from::<T, _>(&mut buff)
}

pub fn serialize_into<T, W>(t: &T, w: &mut W) -> Result<(), BinaryConvertError>
	where W: ::std::io::Write,
		T: BinaryConvertable
{
	let mut fake_stack = VecDeque::new();

	match T::len_params() {
		0 => {
			let fixed_size = mem::size_of::<T>();
			let mut buffer = Vec::with_capacity(fixed_size);
			unsafe { buffer.set_len(fixed_size); }
			try!(t.to_bytes(&mut buffer[..], &mut fake_stack));
			try!(w.write(&buffer[..]).map_err(|_| BinaryConvertError));
			Ok(())
		},
		_ => {
			let mut length_stack = VecDeque::<usize>::new();
			let mut size_buffer = [0u8; 8];

			let size = t.size();
			if size == 0 {
				try!(w.write(&size_buffer).map_err(|_| BinaryConvertError));
				try!(w.write(&size_buffer).map_err(|_| BinaryConvertError));
				return Ok(());
			}

			let mut buffer = Vec::with_capacity(size);
			unsafe { buffer.set_len(size); }
			try!(t.to_bytes(&mut buffer[..], &mut length_stack));

			let stack_len = length_stack.len();
			try!((stack_len as u64).to_bytes(&mut size_buffer[..], &mut fake_stack));
			try!(w.write(&size_buffer[..]).map_err(|_| BinaryConvertError));
			if stack_len > 0 {
				let mut header_buffer = Vec::with_capacity(stack_len * 8);
				unsafe {  header_buffer.set_len(stack_len * 8); };
				try!((stack_len as u64).to_bytes(&mut header_buffer[0..8], &mut fake_stack));
				let mut idx = 0;
				loop {
					match length_stack.pop_front() {
						Some(val) => try!((val as u64).to_bytes(&mut header_buffer[idx * 8..(idx+1) * 8], &mut fake_stack)),
						None => { break; }
					}
					idx = idx + 1;
				}
				try!(w.write(&header_buffer[..]).map_err(|_| BinaryConvertError));
			}

			try!((size as u64).to_bytes(&mut size_buffer[..], &mut fake_stack));
			try!(w.write(&size_buffer[..]).map_err(|_| BinaryConvertError));

			try!(w.write(&buffer[..]).map_err(|_| BinaryConvertError));

			Ok(())
		},
	}
}

pub fn serialize<T: BinaryConvertable>(t: &T) -> Result<Vec<u8>, BinaryConvertError> {
	use std::io::Cursor;
	let mut buff = Cursor::new(Vec::new());
	try!(serialize_into(t, &mut buff));
	let into_inner = buff.into_inner();
	Ok(into_inner)
}

#[macro_export]
macro_rules! binary_fixed_size {
	($target_ty: ty) => {
		impl BinaryConvertable for $target_ty {
			fn from_bytes(bytes: &[u8], _length_stack: &mut VecDeque<usize>) -> Result<Self, BinaryConvertError> {
				match bytes.len().cmp(&::std::mem::size_of::<$target_ty>()) {
					::std::cmp::Ordering::Less => return Err(BinaryConvertError),
					::std::cmp::Ordering::Greater => return Err(BinaryConvertError),
					::std::cmp::Ordering::Equal => ()
				};
				let mut res: Self = unsafe { ::std::mem::uninitialized() };
				res.copy_raw(bytes);
				Ok(res)
			}

			fn to_bytes(&self, buffer: &mut [u8], _length_stack: &mut VecDeque<usize>) -> Result<(), BinaryConvertError> {
				let sz = ::std::mem::size_of::<$target_ty>();
				let ip: *const $target_ty = self;
				let ptr: *const u8 = ip as *const _;
				unsafe {
					::std::ptr::copy(ptr, buffer.as_mut_ptr(), sz);
				}
				Ok(())
			}
		}
	}
}

binary_fixed_size!(u64);
binary_fixed_size!(u32);
binary_fixed_size!(usize);
binary_fixed_size!(i32);
binary_fixed_size!(bool);
binary_fixed_size!(U256);
binary_fixed_size!(U512);
binary_fixed_size!(H256);
binary_fixed_size!(H2048);
binary_fixed_size!(Address);

#[test]
fn vec_serialize() {
	let mut v = Vec::new();
	v.push(5u64);
	v.push(10u64);
	let mut length_stack = VecDeque::new();
	let mut data = Vec::with_capacity(v.size());
	unsafe { data.set_len(v.size()); }
	let result = v.to_bytes(&mut data[..], &mut length_stack);

	assert!(result.is_ok());
	assert_eq!(5, data[0]);
	assert_eq!(0, data[1]);
	assert_eq!(10, data[8]);
	assert_eq!(0, data[12]);
}

#[test]
fn calculates_size() {
	let mut v = Vec::new();
	v.push(5u64);
	v.push(10u64);

	assert_eq!(16, v.size());
}

#[test]
fn vec_deserialize() {
	let data = [
		10u8, 0u8, 0u8, 0u8, 0u8, 0u8, 0u8, 0u8,
		5u8, 0u8, 0u8, 0u8, 0u8, 0u8, 0u8, 0u8,
	];

	let mut length_stack = VecDeque::new();
	let vec = Vec::<u64>::from_bytes(&data[..], &mut length_stack).unwrap();

	assert_eq!(vec![10u64, 5u64], vec);
}

#[test]
fn vec_deserialize_chained() {
	let mut v = Vec::new();
	v.push(Some(5u64));
	v.push(Some(10u64));
	v.push(None);
	v.push(Some(12u64));

	let mut length_stack = VecDeque::new();
	let mut data = Vec::with_capacity(v.size());
	unsafe { data.set_len(v.size()); }
	let result = v.to_bytes(&mut data[..], &mut length_stack);

	assert!(result.is_ok());
	assert_eq!(4, length_stack.len());
}

#[test]
fn vec_serialize_deserialize() {
	let mut v = Vec::new();
	v.push(Some(5u64));
	v.push(None);
	v.push(Some(10u64));
	v.push(None);
	v.push(Some(12u64));


	let mut data = Vec::with_capacity(v.size());
	unsafe { data.set_len(v.size()); }
	let mut length_stack = VecDeque::new();

	v.to_bytes(&mut data[..], &mut length_stack).unwrap();
	let de_v = Vec::<Option<u64>>::from_bytes(&data[..], &mut length_stack).unwrap();

	assert_eq!(v, de_v);
}

#[test]
fn serialize_into_ok() {
	use std::io::Cursor;
    let mut buff = Cursor::new(vec![0; 128]);

	let mut v = Vec::new();
	v.push(Some(5u64));
	v.push(None);
	v.push(Some(10u64));
	v.push(None);
	v.push(Some(12u64));

	serialize_into(&v, &mut buff).unwrap();
	assert_eq!(5, buff.get_ref()[0]);
	assert_eq!(8, buff.get_ref()[8]);
	assert_eq!(0, buff.get_ref()[16]);
	assert_eq!(8, buff.get_ref()[24]);
}

#[test]
fn deserialize_from_ok() {
	use std::io::Cursor;
    let mut buff = Cursor::new(vec![
		0u8, 0u8, 0u8, 0u8, 0u8, 0u8, 0u8, 0u8,
		16u8, 0u8, 0u8, 0u8, 0u8, 0u8, 0u8, 0u8,
		10u8, 0u8, 0u8, 0u8, 0u8, 0u8, 0u8, 0u8,
		5u8, 0u8, 0u8, 0u8, 0u8, 0u8, 0u8, 0u8,
	]);

	let vec = deserialize_from::<Vec<u64>, _>(&mut buff).unwrap();

	assert_eq!(vec![10u64, 5u64], vec);
}

#[test]
fn serialize_into_deserialize_from() {
	use std::io::{Cursor, SeekFrom, Seek};

	let mut buff = Cursor::new(Vec::new());
	let mut v = Vec::new();
	v.push(Some(5u64));
	v.push(None);
	v.push(Some(10u64));
	v.push(None);
	v.push(Some(12u64));

	serialize_into(&v, &mut buff).unwrap();
	buff.seek(SeekFrom::Start(0)).unwrap();
	let de_v = deserialize_from::<Vec<Option<u64>>, _>(&mut buff).unwrap();
	assert_eq!(v, de_v);
}

#[test]
fn serialize_opt_vec() {
 	use std::io::Cursor;

	let mut buff = Cursor::new(Vec::new());
	let optional_vec: Option<Vec<u8>> = None;
	serialize_into(&optional_vec, &mut buff).unwrap();

	assert_eq!(&vec![0u8; 16], buff.get_ref());
}

#[test]
fn serialize_opt_vec_payload() {
 	use std::io::Cursor;

	let optional_vec: Option<Vec<u8>> = None;
	let payload = serialize(&optional_vec).unwrap();

	assert_eq!(vec![0u8;16], payload);
}

#[test]
fn deserialize_opt_vec() {
	use std::io::Cursor;
    let mut buff = Cursor::new(vec![0u8; 16]);

	let vec = deserialize_from::<Option<Vec<u8>>, _>(&mut buff).unwrap();

	assert!(vec.is_none());
}

#[test]
fn deserialize_simple_err() {
	use std::io::Cursor;
    let mut buff = Cursor::new(vec![0u8; 16]);

	let result = deserialize_from::<Result<(), u32>, _>(&mut buff).unwrap();

	assert!(result.is_ok());
}

#[test]
fn serialize_opt_vec_in_out() {
	use std::io::{Cursor, SeekFrom, Seek};

	let mut buff = Cursor::new(Vec::new());
	let optional_vec: Option<Vec<u8>> = None;
	serialize_into(&optional_vec, &mut buff).unwrap();

	buff.seek(SeekFrom::Start(0)).unwrap();
	let vec = deserialize_from::<Option<Vec<u8>>, _>(&mut buff).unwrap();

	assert!(vec.is_none());
}

#[test]
fn serialize_err_opt_vec_in_out() {
	use std::io::{Cursor, SeekFrom, Seek};

	let mut buff = Cursor::new(Vec::new());
	let optional_vec: Result<Option<Vec<u8>>, u32> = Ok(None);
	serialize_into(&optional_vec, &mut buff).unwrap();

	buff.seek(SeekFrom::Start(0)).unwrap();
	let vec = deserialize_from::<Result<Option<Vec<u8>>, u32>, _>(&mut buff).unwrap();

	assert!(vec.is_ok());
}

#[test]
fn serialize_btree() {
	use std::io::{Cursor, SeekFrom, Seek};

	let mut buff = Cursor::new(Vec::new());
	let mut btree = BTreeMap::new();
	btree.insert(1u64, 5u64);
	serialize_into(&btree, &mut buff).unwrap();

	buff.seek(SeekFrom::Start(0)).unwrap();
	let res = deserialize_from::<BTreeMap<u64, u64>, _>(&mut buff).unwrap();

	assert_eq!(res[&1u64], 5u64);
}<|MERGE_RESOLUTION|>--- conflicted
+++ resolved
@@ -144,14 +144,8 @@
 		0usize + match K::len_params() {
 			0 => mem::size_of::<K>() * self.len(),
 			_ => self.iter().fold(0usize, |acc, (k, _)| acc + k.size())
-<<<<<<< HEAD
-		}
-		+
-		match V::len_params() {
-=======
 		} + match V::len_params() {
->>>>>>> bbf20c36
-			0 => mem::size_of::<V>() * self.len(),
+			0 => mem::size_of::<V>() * self.len(), 0 => mem::size_of::<V>() * self.len(),
 			_ => self.iter().fold(0usize, |acc, (_, v)| acc + v.size())
 		}
 	}
@@ -183,11 +177,7 @@
 		Ok(())
 	}
 
-<<<<<<< HEAD
-	fn from_bytes(buffer: &[u8], length_stack: &mut VecDeque<usize> ) -> Result<Self, BinaryConvertError> {
-=======
 	fn from_bytes(buffer: &[u8], length_stack: &mut VecDeque<usize>) -> Result<Self, BinaryConvertError> {
->>>>>>> bbf20c36
 		let mut index = 0;
 		let mut result = Self::new();
 
@@ -200,12 +190,7 @@
 			};
 			let key = if key_size == 0 {
 				try!(K::from_empty_bytes())
-<<<<<<< HEAD
-			}
-			else {
-=======
 			} else {
->>>>>>> bbf20c36
 				try!(K::from_bytes(&buffer[index..index+key_size], length_stack))
 			};
 			index = index + key_size;
@@ -216,12 +201,7 @@
 			};
 			let val = if val_size == 0 {
 				try!(V::from_empty_bytes())
-<<<<<<< HEAD
-			}
-			else {
-=======
 			} else {
->>>>>>> bbf20c36
 				try!(V::from_bytes(&buffer[index..index+val_size], length_stack))
 			};
 			result.insert(key, val);
