// Copyright 2015, 2016 Ethcore (UK) Ltd.
// This file is part of Parity.

// Parity is free software: you can redistribute it and/or modify
// it under the terms of the GNU General Public License as published by
// the Free Software Foundation, either version 3 of the License, or
// (at your option) any later version.

// Parity is distributed in the hope that it will be useful,
// but WITHOUT ANY WARRANTY; without even the implied warranty of
// MERCHANTABILITY or FITNESS FOR A PARTICULAR PURPOSE.  See the
// GNU General Public License for more details.

// You should have received a copy of the GNU General Public License
// along with Parity.  If not, see <http://www.gnu.org/licenses/>.

#![warn(missing_docs)]
#![cfg_attr(feature="dev", feature(plugin))]
#![cfg_attr(feature="dev", plugin(clippy))]
// Keeps consistency (all lines with `.clone()`) and helpful when changing ref to non-ref.
#![cfg_attr(feature="dev", allow(clone_on_copy))]
// In most cases it expresses function flow better
#![cfg_attr(feature="dev", allow(if_not_else))]

//! Blockchain sync module
//! Implements ethereum protocol version 63 as specified here:
//! https://github.com/ethereum/wiki/wiki/Ethereum-Wire-Protocol
//!

extern crate ethcore_network as network;
extern crate ethcore_io as io;
extern crate ethcore;
extern crate env_logger;
extern crate time;
extern crate rand;
extern crate semver;
extern crate parking_lot;
extern crate rlp;

#[macro_use]
extern crate log;
#[macro_use]
extern crate ethcore_util as util;
#[macro_use]
extern crate heapsize;
#[macro_use]
extern crate ethcore_ipc as ipc;

mod chain;
mod blocks;
mod sync_io;
<<<<<<< HEAD
mod infinity;
=======
mod snapshot;
>>>>>>> 57d5c35b

#[cfg(test)]
mod tests;

mod api {
	#![allow(dead_code, unused_assignments, unused_variables, missing_docs)] // codegen issues
	include!(concat!(env!("OUT_DIR"), "/api.rs"));
}

pub use api::{EthSync, SyncProvider, SyncClient, NetworkManagerClient, ManageNetwork, SyncConfig,
	ServiceConfiguration, NetworkConfiguration};
pub use chain::{SyncStatus, SyncState};
pub use network::{is_valid_node_url, NonReservedPeerMode, NetworkError};<|MERGE_RESOLUTION|>--- conflicted
+++ resolved
@@ -49,11 +49,8 @@
 mod chain;
 mod blocks;
 mod sync_io;
-<<<<<<< HEAD
 mod infinity;
-=======
 mod snapshot;
->>>>>>> 57d5c35b
 
 #[cfg(test)]
 mod tests;
