[package]
description = "OpenEthereum"
name = "openethereum"
# NOTE Make sure to update util/version/Cargo.toml as well
<<<<<<< HEAD
version = "3.3.4-hbbft-0.8.3-delayed-shutdown-7-subprocess"
=======
version = "3.3.5"
>>>>>>> 6c2d392d
license = "GPL-3.0"
authors = [
	"OpenEthereum developers",
	"Parity Technologies <admin@parity.io>"
]

[dependencies]
blooms-db = { path = "crates/db/blooms-db" }
log = "0.4"
rustc-hex = "1.0"
docopt = "1.0"
clap = "2"
term_size = "0.3"
textwrap = "0.9"
num_cpus = "1.2"
number_prefix = "0.2"
rpassword = "1.0"
semver = "0.9"
ansi_term = "0.10"
parking_lot = "0.11.1"
crossbeam-channel = "0.5.2"
regex = "1.0"
atty = "0.2.8"
toml = "0.4"
serde = "1.0"
serde_json = "1.0"
serde_derive = "1.0"
futures = "0.1"
hyper = { version = "0.12" }
fdlimit = "0.1"
ctrlc = "3.2.2"
jsonrpc-core = "15.0.0"
parity-bytes = "0.1"
common-types = { path = "crates/ethcore/types" }
ethcore = { path = "crates/ethcore", features = ["parity"] }
ethcore-accounts = { path = "crates/accounts", optional = true }
ethcore-blockchain = { path = "crates/ethcore/blockchain" }
ethcore-call-contract = { path = "crates/vm/call-contract"}
ethcore-db = { path = "crates/db/db" }
ethcore-io = { path = "crates/runtime/io" }
ethcore-logger = { path = "bin/oe/logger" }
ethcore-miner = { path = "crates/concensus/miner" }
ethcore-network = { path = "crates/net/network" }
ethcore-service = { path = "crates/ethcore/service" }
ethcore-sync = { path = "crates/ethcore/sync" }
ethereum-types = "0.9.2"
ethkey = { path = "crates/accounts/ethkey" }
ethstore = { path = "crates/accounts/ethstore" }
fetch = { path = "crates/net/fetch" }
node-filter = { path = "crates/net/node-filter" }
parity-crypto = { version = "0.6.2", features = [ "publickey" ] }
rlp = { version = "0.4.6" }
cli-signer= { path = "crates/util/cli-signer" }
parity-daemonize = "0.3"
parity-local-store = { path = "crates/concensus/miner/local-store" }
parity-runtime = { path = "crates/runtime/runtime" }
parity-rpc = { path = "crates/rpc" }
rpc-servers = { path = "crates/rpc-servers", package = "oe-rpc-servers" }
rpc-common = { path = "crates/rpc-common", package = "oe-rpc-common" }
parity-version = { path = "crates/util/version" }
parity-path = "0.1"
dir = { path = "crates/util/dir" }
panic_hook = { path = "crates/util/panic-hook" }
keccak-hash = "0.5.0"
migration-rocksdb = { path = "crates/db/migration-rocksdb" }
kvdb = "0.1"
kvdb-rocksdb = "0.1.3"
journaldb = { path = "crates/db/journaldb" }
stats = { path = "crates/util/stats" }
prometheus = "0.9.0"
fs-swap = "0.2.6"

# ethcore-secretstore = { path = "crates/util/secret-store", optional = true }

[build-dependencies]
rustc_version = "0.2"

[dev-dependencies]
pretty_assertions = "0.1"
ipnetwork = "0.12.6"
tempdir = "0.3"
fake-fetch = { path = "crates/net/fake-fetch" }
lazy_static = "1.2.0"

[target.'cfg(windows)'.dependencies]
winapi = { version = "0.3.4", features = ["winsock2", "winuser", "shellapi"] }

[features]
default = ["accounts"]
accounts = ["ethcore-accounts", "parity-rpc/accounts"]
miner-debug = ["ethcore/miner-debug"]
json-tests = ["ethcore/json-tests"]
ci-skip-tests = ["ethcore/ci-skip-tests"]
test-heavy = ["ethcore/test-heavy"]
evm-debug = ["ethcore/evm-debug"]
evm-debug-tests = ["ethcore/evm-debug-tests"]
slow-blocks = ["ethcore/slow-blocks"]
final = ["parity-version/final"]
deadlock_detection = ["parking_lot/deadlock_detection"]
# to create a memory profile (requires nightly rust), use e.g.
# `heaptrack /path/to/parity <parity params>`,
# to visualize a memory profile, use `heaptrack_gui`
# or
# `valgrind --tool=massif /path/to/parity <parity params>`
# and `massif-visualizer` for visualization
memory_profiling = []

[lib]
path = "bin/oe/lib.rs"

[[bin]]
path = "bin/oe/main.rs"
name = "openethereum"

[profile.test]
lto = false
opt-level = 0

[profile.release]
debug = false
lto = true

[workspace]
# This should only list projects that are not
# in the dependency tree in any other way
# (i.e. pretty much only standalone CLI tools)
members = [
	"bin/ethkey",
	"bin/ethstore",
	"bin/evmbin",
	"bin/chainspec",
	"crates/ethcore/src/engines/hbbft/hbbft_config_generator",
	"crates/ethcore/src/engines/hbbft/dmd"
]<|MERGE_RESOLUTION|>--- conflicted
+++ resolved
@@ -2,11 +2,7 @@
 description = "OpenEthereum"
 name = "openethereum"
 # NOTE Make sure to update util/version/Cargo.toml as well
-<<<<<<< HEAD
-version = "3.3.4-hbbft-0.8.3-delayed-shutdown-7-subprocess"
-=======
 version = "3.3.5"
->>>>>>> 6c2d392d
 license = "GPL-3.0"
 authors = [
 	"OpenEthereum developers",
