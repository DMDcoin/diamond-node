--- conflicted
+++ resolved
@@ -106,10 +106,9 @@
 #[cfg(test)]
 extern crate ethcore_io as io;
 
-<<<<<<< HEAD
 #[cfg(test)]
 extern crate ethcore_call_contract as call_contract;
-=======
+
 // #[cfg(test)]
 extern crate tempdir;
 
@@ -117,7 +116,6 @@
 extern crate rpc_servers;
 
 extern crate rpc_common;
->>>>>>> 6c2d392d
 
 pub extern crate jsonrpc_ws_server as ws;
 
