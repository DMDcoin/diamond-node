// Copyright 2015-2020 Parity Technologies (UK) Ltd.
// This file is part of OpenEthereum.

// OpenEthereum is free software: you can redistribute it and/or modify
// it under the terms of the GNU General Public License as published by
// the Free Software Foundation, either version 3 of the License, or
// (at your option) any later version.

// OpenEthereum is distributed in the hope that it will be useful,
// but WITHOUT ANY WARRANTY; without even the implied warranty of
// MERCHANTABILITY or FITNESS FOR A PARTICULAR PURPOSE.  See the
// GNU General Public License for more details.

// You should have received a copy of the GNU General Public License
// along with OpenEthereum.  If not, see <http://www.gnu.org/licenses/>.

#![warn(missing_docs)]

//! Miner module
//! Keeps track of transactions and currently sealed pending block.

mod cache;
mod miner;

pub mod pool_client;
#[cfg(feature = "stratum")]
pub mod stratum;

pub use self::miner::{Author, AuthoringParams, Miner, MinerOptions, Penalization, PendingSet};
pub use ethcore_miner::{
    local_accounts::LocalAccounts,
    pool::{transaction_filter::TransactionFilter, PendingOrdering},
};

use std::{
    collections::{BTreeMap, BTreeSet},
    sync::Arc,
};

use bytes::Bytes;
use ethcore_miner::pool::{local_transactions, QueueStatus, VerifiedTransaction};
use ethereum_types::{Address, H256, U256};
use types::{
    block::Block,
    header::Header,
    receipt::RichReceipt,
    transaction::{self, PendingTransaction, SignedTransaction, UnverifiedTransaction},
    BlockNumber,
};

use block::SealedBlock;
use call_contract::{CallContract, RegistryInfo};
use client::{
    traits::ForceUpdateSealing, AccountData, BlockChain, BlockProducer, Nonce, ScheduleInfo,
    SealedBlockImporter,
};
use error::Error;
use state::StateInfo;

/// Provides methods to verify incoming external transactions
pub trait TransactionVerifierClient: Send + Sync
	// Required for ServiceTransactionChecker
	+ CallContract + RegistryInfo
	// Required for verifiying transactions
	+ BlockChain + ScheduleInfo + AccountData
{}

/// Extended client interface used for mining
pub trait BlockChainClient:
    TransactionVerifierClient + BlockProducer + SealedBlockImporter
{
}

/// Miner client API
pub trait MinerService: Send + Sync {
    /// Type representing chain state
    type State: StateInfo + 'static;

    // Sealing

    /// Submit `seal` as a valid solution for the header of `pow_hash`.
    /// Will check the seal, but not actually insert the block into the chain.
    fn submit_seal(&self, pow_hash: H256, seal: Vec<Bytes>) -> Result<SealedBlock, Error>;

    /// Is it currently sealing?
    fn is_currently_sealing(&self) -> bool;

    /// Get the sealing work package preparing it if doesn't exist yet.
    ///
    /// Returns `None` if engine seals internally.
    fn work_package<C>(&self, chain: &C) -> Option<(H256, BlockNumber, u64, U256)>
    where
        C: BlockChain + CallContract + BlockProducer + SealedBlockImporter + Nonce + Sync;

    /// Update current pending block
    fn update_sealing<C>(&self, chain: &C, force: ForceUpdateSealing)
    where
        C: BlockChain + CallContract + BlockProducer + SealedBlockImporter + Nonce + Sync;

    // Notifications

    /// Called when blocks are imported to chain, updates transactions queue.
    /// `is_internal_import` indicates that the block has just been created in miner and internally sealed by the engine,
    /// so we shouldn't attempt creating new block again.
    fn chain_new_blocks<C>(
        &self,
        chain: &C,
        imported: &[H256],
        invalid: &[H256],
        enacted: &[H256],
        retracted: &[H256],
        is_internal_import: bool,
    ) where
        C: BlockChainClient;

    // Pending block

    /// Get a list of all pending receipts from pending block.
    fn pending_receipts(&self, best_block: BlockNumber) -> Option<Vec<RichReceipt>>;

    /// Get a particular receipt from pending block.
    fn pending_receipt(&self, best_block: BlockNumber, hash: &H256) -> Option<RichReceipt> {
        let receipts = self.pending_receipts(best_block)?;
        receipts.into_iter().find(|r| &r.transaction_hash == hash)
    }

    /// Get `Some` `clone()` of the current pending block's state or `None` if we're not sealing.
    fn pending_state(&self, latest_block_number: BlockNumber) -> Option<Self::State>;

    /// Get `Some` `clone()` of the current pending block header or `None` if we're not sealing.
    fn pending_block_header(&self, latest_block_number: BlockNumber) -> Option<Header>;

    /// Get `Some` `clone()` of the current pending block or `None` if we're not sealing.
    fn pending_block(&self, latest_block_number: BlockNumber) -> Option<Block>;

    /// Get `Some` `clone()` of the current pending block transactions or `None` if we're not sealing.
    fn pending_transactions(
        &self,
        latest_block_number: BlockNumber,
    ) -> Option<Vec<SignedTransaction>>;

    // Block authoring

    /// Get current authoring parameters.
    fn authoring_params(&self) -> AuthoringParams;

    /// Set the lower and upper bound of gas limit we wish to target when sealing a new block.
    fn set_gas_range_target(&self, gas_range_target: (U256, U256));

    /// Set the extra_data that we will seal blocks with.
    fn set_extra_data(&self, extra_data: Bytes);

    /// Set info necessary to sign consensus messages and block authoring.
    ///
    /// On chains where sealing is done externally (e.g. PoW) we provide only reward beneficiary.
    fn set_author<T: Into<Option<Author>>>(&self, author: T);

    // Transaction Pool

    /// Imports transactions to transaction queue.
    fn import_external_transactions<C>(
        &self,
        client: &C,
        transactions: Vec<UnverifiedTransaction>,
    ) -> Vec<Result<(), transaction::Error>>
    where
        C: BlockChainClient;

    /// Imports own (node owner) transaction to queue.
    fn import_own_transaction<C>(
        &self,
        chain: &C,
        transaction: PendingTransaction,
        silently: bool,
    ) -> Result<(), transaction::Error>
    where
        C: BlockChainClient;

    /// Imports transactions from potentially external sources, with behaviour determined
    /// by the config flag `tx_queue_allow_unfamiliar_locals`
    fn import_claimed_local_transaction<C>(
        &self,
        chain: &C,
        transaction: PendingTransaction,
        trusted: bool,
    ) -> Result<(), transaction::Error>
    where
        C: BlockChainClient;

    /// Removes transaction from the pool.
    ///
    /// Attempts to "cancel" a transaction. If it was not propagated yet (or not accepted by other peers)
    /// there is a good chance that the transaction will actually be removed.
    /// NOTE: The transaction is not removed from pending block if there is one.
    fn remove_transaction(&self, hash: &H256) -> Option<Arc<VerifiedTransaction>>;

    /// Query transaction from the pool given it's hash.
    fn transaction(&self, hash: &H256) -> Option<Arc<VerifiedTransaction>>;

    /// Returns next valid nonce for given address.
    ///
    /// This includes nonces of all transactions from this address in the pending queue
    /// if they are consecutive.
    /// NOTE: pool may contain some future transactions that will become pending after
    /// transaction with nonce returned from this function is signed on.
    fn next_nonce<C>(&self, chain: &C, address: &Address) -> U256
    where
        C: Nonce + Sync;

    /// Get a set of all pending transaction hashes.
    ///
    /// Depending on the settings may look in transaction pool or only in pending block.
    fn pending_transaction_hashes<C>(&self, chain: &C) -> BTreeSet<H256>
    where
        C: BlockChain + CallContract + Nonce + Sync;

    /// Get a list of all ready transactions either ordered by priority or unordered (cheaper),
    /// and optionally filtered by sender, recipient, gas, gas price, value and/or nonce.
    ///
    /// Depending on the settings may look in transaction pool or only in pending block.
    /// If you don't need a full set of transactions, you can add `max_len` and create only a limited set of
    /// transactions.
    fn ready_transactions_filtered<C>(
        &self,
        chain: &C,
        max_len: usize,
        filter: Option<TransactionFilter>,
        ordering: PendingOrdering,
    ) -> Vec<Arc<VerifiedTransaction>>
    where
<<<<<<< HEAD
        C: BlockChain + Nonce + Sync;
=======
        C: BlockChain + CallContract + Nonce + Sync;
>>>>>>> 2fb15362

    /// Get an unfiltered list of all ready transactions.
    fn ready_transactions<C>(
        &self,
        chain: &C,
        max_len: usize,
        ordering: PendingOrdering,
    ) -> Vec<Arc<VerifiedTransaction>>
    where
<<<<<<< HEAD
        C: BlockChain + Nonce + Sync,
=======
        C: BlockChain + CallContract + Nonce + Sync,
>>>>>>> 2fb15362
    {
        self.ready_transactions_filtered(chain, max_len, None, ordering)
    }

    /// Get a list of queued transactions in the pool (some of them might not be ready for inclusion yet).
    fn queued_transactions<C>(&self, chain: &C) -> Vec<Arc<VerifiedTransaction>>
    where
        C: BlockChain + CallContract + Nonce + Sync;

    /// Get a list of all transactions in the pool (some of them might not be ready for inclusion yet).
    fn all_transactions(&self) -> Vec<Arc<VerifiedTransaction>>;

    /// Get a list of all transaction hashes in the pool (some of them might not be ready for inclusion yet).
    fn queued_transaction_hashes(&self) -> Vec<H256>;

    /// Get a list of local transactions with statuses.
    fn local_transactions(&self) -> BTreeMap<H256, local_transactions::Status>;

    /// Get current queue status.
    ///
    /// Status includes verification thresholds and current pool utilization and limits.
    fn queue_status(&self) -> QueueStatus;

    // Misc

    /// Suggested gas price.
    fn sensible_gas_price(&self) -> U256;

    /// Suggested max priority fee gas price
    fn sensible_max_priority_fee(&self) -> U256;

    /// Suggested gas limit.
    fn sensible_gas_limit(&self) -> U256;

    /// Set a new minimum gas limit.
    /// Will not work if dynamic gas calibration is set.
    fn set_minimal_gas_price(&self, gas_price: U256) -> Result<bool, &str>;
}<|MERGE_RESOLUTION|>--- conflicted
+++ resolved
@@ -228,11 +228,7 @@
         ordering: PendingOrdering,
     ) -> Vec<Arc<VerifiedTransaction>>
     where
-<<<<<<< HEAD
-        C: BlockChain + Nonce + Sync;
-=======
         C: BlockChain + CallContract + Nonce + Sync;
->>>>>>> 2fb15362
 
     /// Get an unfiltered list of all ready transactions.
     fn ready_transactions<C>(
@@ -242,11 +238,7 @@
         ordering: PendingOrdering,
     ) -> Vec<Arc<VerifiedTransaction>>
     where
-<<<<<<< HEAD
-        C: BlockChain + Nonce + Sync,
-=======
         C: BlockChain + CallContract + Nonce + Sync,
->>>>>>> 2fb15362
     {
         self.ready_transactions_filtered(chain, max_len, None, ordering)
     }
