--- conflicted
+++ resolved
@@ -448,7 +448,6 @@
     /// Schedule state-altering transaction to be executed on the next pending
     /// block with the given gas and nonce parameters.
     fn transact(&self, tx_request: TransactionRequest) -> Result<(), transaction::Error>;
-<<<<<<< HEAD
 
     /// Same as transact(), but just adding the transaction to the queue, without calling back into the engine.
     /// Used by engines to queue transactions without causing deadlocks due to re-entrant calls.
@@ -459,8 +458,6 @@
 
     /// Returns the next nonce for the given address, taking the transaction queue into account.
     fn next_nonce(&self, address: &Address) -> U256;
-=======
->>>>>>> 2df74c26
 
     /// Get the address of the registry itself.
     fn registrar_address(&self) -> Option<Address>;
