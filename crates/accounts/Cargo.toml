--- conflicted
+++ resolved
@@ -13,11 +13,7 @@
 ethstore = { path = "ethstore" }
 log = "0.4"
 parity-crypto = { version = "0.6.2", features = [ "publickey" ] }
-<<<<<<< HEAD
-parking_lot = "0.7"
-=======
 parking_lot = "0.11.1"
->>>>>>> 2df74c26
 serde = "1.0"
 serde_derive = "1.0"
 serde_json = "1.0"
