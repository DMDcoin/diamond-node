--- conflicted
+++ resolved
@@ -1,11 +1,7 @@
 [package]
 name = "parity-version"
 # NOTE: this value is used for OpenEthereum version string (via env CARGO_PKG_VERSION)
-<<<<<<< HEAD
-version = "3.3.5-hbbft-0.11.0-rc2"
-=======
-version = "3.3.5-hbbft-0.10.1-rc1"
->>>>>>> a808d359
+version = "3.3.5-hbbft-0.11.0-rc3"
 authors = [
 	"bit.diamonds developers",
 	"OpenEthereum developers",
