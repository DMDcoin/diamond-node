--- conflicted
+++ resolved
@@ -1,4 +1,11 @@
-<<<<<<< HEAD
+## OpenEthereum v3.2.4
+
+* Fix for Typed transaction broadcast.
+
+## OpenEthereum v3.2.3
+
+* Hotfix for berlin consensus error.
+
 ## OpenEthereum v3.2.2-rc.1
 
 Bug fixes:
@@ -23,15 +30,6 @@
 devops:
 * Upgrade docker alpine to `v1.13.2`. for rust `v1.47`.
 * Send SIGTERM instead of SIGHUP to OE daemon (#317)
-=======
-## OpenEthereum v3.2.4
-
-* Fix for Typed transaction broadcast.
-
-## OpenEthereum v3.2.3
-
-* Hotfix for berlin consensus error.
->>>>>>> 09967329
 
 ## OpenEthereum v3.2.1
 
