<<<<<<< HEAD
## Diamond Node Software 3.3.4-hbbft-0.8.2

Merge with OpenEthereum 3.3.4.

* Merge with OpenEthereum 3.3.4. Including all changes from 3.2.5 up to 3.3.4 from open ethereum
* [Key Gen Transactions not broadcasted](https://github.com/DMDcoin/openethereum-3.x/issues/81)

## Diamond Node Software 3.2.5-hbbft-0.8.1

Performance and stability improvement for active validator nodes.

*  [Multithreading for hbbft message analysis and logging](https://github.com/DMDcoin/openethereum-3.x/issues/76)

## Diamond Node Software 3.2.5-hbbft-0.8.0

Mandatory upgrade that switches to hbbft protocol version 2

*  [protocol upgrade to v2: Await full key sets for shared key generation.](https://github.com/DMDcoin/openethereum-3.x/issues/71)

## Diamond Node Software 3.2.5-hbbft-0.7.1

Fixes:
* block proposals with invalid transactions lead to 0-tx-Blocks (https://github.com/DMDcoin/openethereum-3.x/issues/58)

## Diamond Node Software 3.2.5-hbbft-0.7.0

Enhancements:
* configure skipped block reward calls (https://github.com/DMDcoin/openethereum-3.x/issues/49)

## Diamond Node Software 3.2.5-hbbft-0.7.0

Enhancements:
* configure skipped block reward calls (https://github.com/DMDcoin/openethereum-3.x/issues/49)

## Diamond Node Software 3.2.5-hbbft-0.6.0

Enhancements:
* Key Generation Round Counter
Fixes:
* Fixed stage 5 syncing error
=======
## OpenEthereum v3.3.5

Enhancements:
* Support for POSDAO contract hardfork (#633)
* Update rpc server (#619)
>>>>>>> 6c2d392d

## OpenEthereum v3.3.4

Enhancements:
* EIP-712: Update logos and rewrite type parser (now builds on Rust 1.58.1) (#463)
* Handling of incoming transactions with maxFeePerGas lower than current baseFee (#604)
* Update transaction replacement (#607)

<<<<<<< HEAD
Bug fixes:

=======
>>>>>>> 6c2d392d
## OpenEthereum v3.3.3

Enhancements:
* Implement eip-3607 (#593)

Bug fixes:
* Add type field for legacy transactions in RPC calls (#580)
* Makes eth_mining to return False if not is not allowed to seal (#581)
* Made nodes data concatenate as RLP sequences instead of bytes (#598)

## OpenEthereum v3.3.2

Enhancements:
* London hardfork block: Sokol (24114400)

Bug fixes:
* Fix for maxPriorityFeePerGas overflow

## OpenEthereum v3.3.1

Enhancements:
* Add eth_maxPriorityFeePerGas implementation (#570)
* Add a bootnode for Kovan

Bug fixes:
* Fix for modexp overflow in debug mode (#578)

## OpenEthereum v3.3.0

Enhancements:
* Add `validateServiceTransactionsTransition` spec option to be able to enable additional checking of zero gas price transactions by block verifier

## OpenEthereum v3.3.0-rc.15

* Revert eip1559BaseFeeMinValue activation on xDai at London hardfork block

## OpenEthereum v3.3.0-rc.14

Enhancements:
* Add eip1559BaseFeeMinValue and eip1559BaseFeeMinValueTransition spec options
* Activate eip1559BaseFeeMinValue on xDai at London hardfork block (19040000), set it to 20 GWei
* Activate eip1559BaseFeeMinValue on POA Core at block 24199500 (November 8, 2021), set it to 10 GWei
* Delay difficulty bomb to June 2022 for Ethereum Mainnet (EIP-4345)

## OpenEthereum v3.3.0-rc.13

Enhancements:
* London hardfork block: POA Core (24090200)

## OpenEthereum v3.3.0-rc.12

Enhancements:
* London hardfork block: xDai (19040000)

## OpenEthereum v3.3.0-rc.11

Bug fixes:
* Ignore GetNodeData requests only for non-AuRa chains

## OpenEthereum v3.3.0-rc.10

Enhancements:
* Add eip1559FeeCollector and eip1559FeeCollectorTransition spec options

## OpenEthereum v3.3.0-rc.9

Bug fixes:
* Add service transactions support for EIP-1559
* Fix MinGasPrice config option for POSDAO and EIP-1559

Enhancements:
* min_gas_price becomes min_effective_priority_fee
* added version 4 for TxPermission contract

## OpenEthereum v3.3.0-rc.8

Bug fixes:
* Ignore GetNodeData requests (#519)

## OpenEthereum v3.3.0-rc.7

Bug fixes:
* GetPooledTransactions is sent in invalid form (wrong packet id)

## OpenEthereum v3.3.0-rc.6

Enhancements:
* London hardfork block: kovan (26741100) (#502)

## OpenEthereum v3.3.0-rc.4

Enhancements:
* London hardfork block: mainnet (12,965,000) (#475)
* Support for eth/66 protocol version (#465)
* Bump ethereum/tests to v9.0.3
* Add eth_feeHistory

Bug fixes:
* GetNodeData from eth63 is missing (#466)
* Effective gas price not omitting (#477)
* London support in openethereum-evm (#479)
* gasPrice is required field for Transaction object (#481)

## OpenEthereum v3.3.0-rc.3

Bug fixes:
* Add effective_gas_price to eth_getTransactionReceipt #445 (#450)
* Update eth_gasPrice to support EIP-1559 #449 (#458)
* eth_estimateGas returns "Requires higher than upper limit of X" after London Ropsten Hard Fork #459 (#460)

## OpenEthereum v3.3.0-rc.2

Enhancements:
* EIP-1559: Fee market change for ETH 1.0 chain
* EIP-3198: BASEFEE opcode
* EIP-3529: Reduction in gas refunds
* EIP-3541: Reject new contracts starting with the 0xEF byte
* Delay difficulty bomb to December 2021 (EIP-3554)
* London hardfork blocks: goerli (5,062,605), rinkeby (8,897,988), ropsten (10,499,401)
* Add chainspecs for aleut and baikal
* Bump ethereum/tests to v9.0.2

## OpenEthereum v3.2.6

Enhancement:
* Berlin hardfork blocks: poacore (21,364,900), poasokol (21,050,600)

## OpenEthereum v3.2.5

Bug fixes:
* Backport: Block sync stopped without any errors. #277 (#286)
* Strict memory order (#306)

Enhancements:
* Executable queue for ancient blocks inclusion (#208)
* Backport AuRa commits for xdai (#330)
* Add Nethermind to clients that accept service transactions (#324)
* Implement the filter argument in parity_pendingTransactions (#295)
* Ethereum-types and various libs upgraded (#315)
* [evmbin] Omit storage output, now for std-json (#311)
* Freeze pruning while creating snapshot (#205)
* AuRa multi block reward (#290)
* Improved metrics. DB read/write. prometheus prefix config (#240)
* Send RLPx auth in EIP-8 format (#287)
* rpc module reverted for RPC JSON api (#284)
* Revert "Remove eth/63 protocol version (#252)"
* Support for eth/65 protocol version (#366)
* Berlin hardfork blocks: kovan (24,770,900), xdai (16,101,500)
* Bump ethereum/tests to v8.0.3

devops:
* Upgrade docker alpine to `v1.13.2`. for rust `v1.47`.
* Send SIGTERM instead of SIGHUP to OE daemon (#317)
<<<<<<< HEAD
=======

>>>>>>> 6c2d392d
## OpenEthereum v3.2.4

* Fix for Typed transaction broadcast.

## OpenEthereum v3.2.3

* Hotfix for berlin consensus error.

## OpenEthereum v3.2.2-rc.1

Bug fixes:
* Backport: Block sync stopped without any errors. #277 (#286)
* Strict memory order (#306)

Enhancements:
* Executable queue for ancient blocks inclusion (#208)
* Backport AuRa commits for xdai (#330)
* Add Nethermind to clients that accept service transactions (#324)
* Implement the filter argument in parity_pendingTransactions (#295)
* Ethereum-types and various libs upgraded (#315)
* Bump ethereum/tests to v8.0.2
* [evmbin] Omit storage output, now for std-json (#311)
* Freeze pruning while creating snapshot (#205)
* AuRa multi block reward (#290)
* Improved metrics. DB read/write. prometheus prefix config (#240)
* Send RLPx auth in EIP-8 format (#287)
* rpc module reverted for RPC JSON api (#284)
* Revert "Remove eth/63 protocol version (#252)"

devops:
* Upgrade docker alpine to `v1.13.2`. for rust `v1.47`.
* Send SIGTERM instead of SIGHUP to OE daemon (#317)

## OpenEthereum v3.2.1

Hot fix issue, related to initial sync:
* Initial sync gets stuck. (#318)

## OpenEthereum v3.2.0

Bug fixes:
* Update EWF's chains with Istanbul transition block numbers (#11482) (#254)
* fix Supplied instant is later than self (#169)
* ethcore/snapshot: fix double-lock in Service::feed_chunk (#289)

Enhancements:
* Berlin hardfork blocks: mainnet (12,244,000), goerli (4,460,644), rinkeby (8,290,928) and ropsten (9,812,189)
* yolo3x spec (#241)
* EIP-2930 RPC support
* Remove eth/63 protocol version (#252)
* Snapshot manifest block added to prometheus (#232)
* EIP-1898: Allow default block parameter to be blockHash
* Change ProtocolId to U64
* Update ethereum/tests<|MERGE_RESOLUTION|>--- conflicted
+++ resolved
@@ -1,4 +1,4 @@
-<<<<<<< HEAD
+## OpenEthereum v3.3.5
 ## Diamond Node Software 3.3.4-hbbft-0.8.2
 
 Merge with OpenEthereum 3.3.4.
@@ -39,13 +39,8 @@
 * Key Generation Round Counter
 Fixes:
 * Fixed stage 5 syncing error
-=======
-## OpenEthereum v3.3.5
-
-Enhancements:
 * Support for POSDAO contract hardfork (#633)
 * Update rpc server (#619)
->>>>>>> 6c2d392d
 
 ## OpenEthereum v3.3.4
 
@@ -54,11 +49,6 @@
 * Handling of incoming transactions with maxFeePerGas lower than current baseFee (#604)
 * Update transaction replacement (#607)
 
-<<<<<<< HEAD
-Bug fixes:
-
-=======
->>>>>>> 6c2d392d
 ## OpenEthereum v3.3.3
 
 Enhancements:
@@ -212,10 +202,7 @@
 devops:
 * Upgrade docker alpine to `v1.13.2`. for rust `v1.47`.
 * Send SIGTERM instead of SIGHUP to OE daemon (#317)
-<<<<<<< HEAD
-=======
-
->>>>>>> 6c2d392d
+
 ## OpenEthereum v3.2.4
 
 * Fix for Typed transaction broadcast.
