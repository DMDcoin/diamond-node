--- conflicted
+++ resolved
@@ -14,92 +14,14 @@
 // You should have received a copy of the GNU General Public License
 // along with Parity.  If not, see <http://www.gnu.org/licenses/>.
 
-import React, { PropTypes } from 'react';
+import React, { Component, PropTypes } from 'react';
 import { FormattedMessage } from 'react-intl';
 import { bindActionCreators } from 'redux';
 import { connect } from 'react-redux';
 
-<<<<<<< HEAD
-import { Container } from '@parity/ui';
-
-import Peer from './Peer';
-
-import styles from './peers.css';
-
-function Peers ({ peers }) {
-  return (
-    <Container
-      title={
-        <FormattedMessage
-          id='status.peers.title'
-          defaultMessage='network peers'
-        />
-      }
-    >
-      <div className={ styles.peers }>
-        <table>
-          <thead>
-            <tr>
-              <th />
-              <th>
-                <FormattedMessage
-                  id='status.peers.table.header.id'
-                  defaultMessage='ID'
-                />
-              </th>
-              <th>
-                <FormattedMessage
-                  id='status.peers.table.header.remoteAddress'
-                  defaultMessage='Remote Address'
-                />
-              </th>
-              <th>
-                <FormattedMessage
-                  id='status.peers.table.header.name'
-                  defaultMessage='Name'
-                />
-              </th>
-              <th>
-                <FormattedMessage
-                  id='status.peers.table.header.ethHeader'
-                  defaultMessage='Header (ETH)'
-                />
-              </th>
-              <th>
-                <FormattedMessage
-                  id='status.peers.table.header.ethDiff'
-                  defaultMessage='Difficulty (ETH)'
-                />
-              </th>
-              <th>
-                <FormattedMessage
-                  id='status.peers.table.header.caps'
-                  defaultMessage='Capabilities'
-                />
-              </th>
-            </tr>
-          </thead>
-          <tbody>
-            {
-              peers.map((peer, index) => {
-                return (
-                  <Peer
-                    index={ index }
-                    key={ index }
-                    peer={ peer }
-                  />
-                );
-              })
-            }
-          </tbody>
-        </table>
-      </div>
-    </Container>
-  );
-=======
-import { Button, Container, ContainerTitle, Input, ScrollableText, ShortenedHash } from '~/ui';
-import { showSnackbar } from '~/redux/providers/snackbarActions';
-import { newError } from '~/redux/actions';
+import { showSnackbar } from '@parity/shared/redux/providers/snackbarActions';
+import { newError } from '@parity/shared/redux/actions';
+import { Button, Container, ContainerTitle, Input, ScrollableText, ShortenedHash } from '@parity/ui';
 
 import styles from './peers.css';
 
@@ -412,12 +334,7 @@
         this.props.newError(error);
       });
   };
->>>>>>> 0f1a8575
 }
-
-Peers.propTypes = {
-  peers: PropTypes.array.isRequired
-};
 
 function mapStateToProps (state) {
   const handshakeRegex = /handshake/i;
@@ -437,12 +354,6 @@
   return { peers: realPeers };
 }
 
-<<<<<<< HEAD
-export default connect(
-  mapStateToProps,
-  null
-)(Peers);
-=======
 function mapDispatchToProps (dispatch) {
   return bindActionCreators({
     newError,
@@ -450,5 +361,4 @@
   }, dispatch);
 }
 
-export default connect(mapStateToProps, mapDispatchToProps)(Peers);
->>>>>>> 0f1a8575
+export default connect(mapStateToProps, mapDispatchToProps)(Peers);