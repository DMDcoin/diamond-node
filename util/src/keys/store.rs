// Copyright 2015, 2016 Ethcore (UK) Ltd.
// This file is part of Parity.

// Parity is free software: you can redistribute it and/or modify
// it under the terms of the GNU General Public License as published by
// the Free Software Foundation, either version 3 of the License, or
// (at your option) any later version.

// Parity is distributed in the hope that it will be useful,
// but WITHOUT ANY WARRANTY; without even the implied warranty of
// MERCHANTABILITY or FITNESS FOR A PARTICULAR PURPOSE.  See the
// GNU General Public License for more details.

// You should have received a copy of the GNU General Public License
// along with Parity.  If not, see <http://www.gnu.org/licenses/>.

//! Secret Store

use keys::directory::*;
use common::*;
use rcrypto::pbkdf2::*;
use rcrypto::scrypt::*;
use rcrypto::hmac::*;
use crypto;
use chrono::*;

const KEY_LENGTH: u32 = 32;
const KEY_ITERATIONS: u32 = 10240;
const KEY_LENGTH_AES: u32 = KEY_LENGTH/2;

const KEY_LENGTH_USIZE: usize = KEY_LENGTH as usize;
const KEY_LENGTH_AES_USIZE: usize = KEY_LENGTH_AES as usize;

/// Encrypted hash-map, each request should contain password
pub trait EncryptedHashMap<Key: Hash + Eq> {
	/// Returns existing value for the key, if any
	fn get<Value: FromRawBytes + BytesConvertable>(&self, key: &Key, password: &str) ->  Result<Value, EncryptedHashMapError>;
	/// Insert new encrypted key-value and returns previous if there was any
	fn insert<Value: FromRawBytes + BytesConvertable>(&mut self, key: Key, value: Value, password: &str) -> Option<Value>;
	/// Removes key-value by key and returns the removed one, if any exists and password was provided
	fn remove<Value: FromRawBytes + BytesConvertable> (&mut self, key: &Key, password: Option<&str>) -> Option<Value>;
	/// Deletes key-value by key and returns if the key-value existed
	fn delete(&mut self, key: &Key) -> bool {
		self.remove::<Bytes>(key, None).is_some()
	}
}

/// Error retrieving value from encrypted hashmap
#[derive(Debug)]
pub enum EncryptedHashMapError {
	/// Encryption failed
	InvalidPassword,
	/// No key in the hashmap
	UnknownIdentifier,
	/// Stored value is not well formed for the requested type
	InvalidValueFormat(FromBytesError),
}

/// Error retrieving value from encrypted hashmap
#[derive(Debug)]
pub enum SigningError {
	/// Account passed does not exist
	NoAccount,
	/// Account passed is not unlocked
	AccountNotUnlocked,
	/// Invalid secret in store
	InvalidSecret
}

/// Represent service for storing encrypted arbitrary data
pub struct SecretStore {
	directory: KeyDirectory,
	unlocks: RwLock<HashMap<Address, AccountUnlock>>,
}

struct AccountUnlock {
	secret: H256,
	expires: DateTime<UTC>,
}

<<<<<<< HEAD
impl Default for SecretStore {
	fn default() -> Self {
		SecretStore::new()
=======
/// Basic account management trait
pub trait AccountProvider : Send + Sync {
	/// Lists all accounts
	fn accounts(&self) -> Result<Vec<Address>, ::std::io::Error>;
	/// Unlocks account with the password provided
	fn unlock_account(&self, account: &Address, pass: &str) -> Result<(), EncryptedHashMapError>;
	/// Creates account
	fn new_account(&self, pass: &str) -> Result<Address, ::std::io::Error>;
	/// Returns secret for unlocked account
	fn account_secret(&self, account: &Address) -> Result<crypto::Secret, SigningError>;
	/// Returns secret for unlocked account
	fn sign(&self, account: &Address, message: &H256) -> Result<crypto::Signature, SigningError>;
}

/// Thread-safe accounts management
pub struct AccountService {
	secret_store: RwLock<SecretStore>,
}

impl AccountProvider for AccountService {
	/// Lists all accounts
	fn accounts(&self) -> Result<Vec<Address>, ::std::io::Error> {
		Ok(try!(self.secret_store.read().unwrap().accounts()).iter().map(|&(addr, _)| addr).collect::<Vec<Address>>())
	}
	/// Unlocks account with the password provided
	fn unlock_account(&self, account: &Address, pass: &str) -> Result<(), EncryptedHashMapError> {
		self.secret_store.read().unwrap().unlock_account(account, pass)
	}
	/// Creates account
	fn new_account(&self, pass: &str) -> Result<Address, ::std::io::Error> {
		self.secret_store.write().unwrap().new_account(pass)
	}
	/// Returns secret for unlocked account
	fn account_secret(&self, account: &Address) -> Result<crypto::Secret, SigningError> {
		self.secret_store.read().unwrap().account_secret(account)
	}
	/// Returns secret for unlocked account
	fn sign(&self, account: &Address, message: &H256) -> Result<crypto::Signature, SigningError> {
		self.secret_store.read().unwrap().sign(account, message)
	}
}

impl AccountService {
	/// New account service with the default location
	pub fn new() -> AccountService {
		let secret_store = RwLock::new(SecretStore::new());
		secret_store.write().unwrap().try_import_existing();
		AccountService {
			secret_store: secret_store
		}
>>>>>>> c9f5a9bc
	}
}

impl SecretStore {
	/// new instance of Secret Store in default home directory
	pub fn new() -> Self {
		let mut path = ::std::env::home_dir().expect("Failed to get home dir");
		path.push(".parity");
		path.push("keys");
		::std::fs::create_dir_all(&path).expect("Should panic since it is critical to be able to access home dir");
		Self::new_in(&path)
	}

	/// new instance of Secret Store in specific directory
	pub fn new_in(path: &Path) -> Self {
		SecretStore {
			directory: KeyDirectory::new(path),
			unlocks: RwLock::new(HashMap::new()),
		}
	}

	/// trys to import keys in the known locations
	pub fn try_import_existing(&mut self) {
		use std::path::PathBuf;
		use keys::geth_import;

		let mut import_path = PathBuf::new();
		import_path.push(::std::env::home_dir().expect("Failed to get home dir"));
		import_path.push(".ethereum");
		import_path.push("keystore");
		if let Err(e) = geth_import::import_geth_keys(self, &import_path) {
			trace!(target: "sstore", "Geth key not imported: {:?}", e);
		}
	}

	/// Lists all accounts and corresponding key ids
	pub fn accounts(&self) -> Result<Vec<(Address, H128)>, ::std::io::Error> {
		let accounts = try!(self.directory.list()).iter().map(|key_id| self.directory.get(key_id))
			.filter(|key| key.is_some())
			.map(|key| { let some_key = key.unwrap(); (some_key.account, some_key.id) })
			.filter(|&(ref account, _)| account.is_some())
			.map(|(account, id)| (account.unwrap(), id))
			.collect::<Vec<(Address, H128)>>();
		Ok(accounts)
	}

	/// Resolves key_id by account address
	pub fn account(&self, account: &Address) -> Option<H128> {
		let mut accounts = match self.accounts() {
			Ok(accounts) => accounts,
			Err(e) => { warn!(target: "sstore", "Failed to load accounts: {}", e); return None; }
		};
		accounts.retain(|&(ref store_account, _)| account == store_account);
		accounts.first().and_then(|&(_, ref key_id)| Some(key_id.clone()))
	}

	/// Imports pregenerated key, returns error if not saved correctly
	pub fn import_key(&mut self, key_file: KeyFileContent) -> Result<(), ::std::io::Error> {
		try!(self.directory.save(key_file));
		Ok(())
	}

	#[cfg(test)]
	fn new_test(path: &::devtools::RandomTempPath) -> SecretStore {
		SecretStore {
			directory: KeyDirectory::new(path.as_path()),
			unlocks: RwLock::new(HashMap::new()),
		}
	}

	/// Unlocks account for use
	pub fn unlock_account(&self, account: &Address, pass: &str) -> Result<(), EncryptedHashMapError> {
		let secret_id = try!(self.account(&account).ok_or(EncryptedHashMapError::UnknownIdentifier));
		let secret = try!(self.get(&secret_id, pass));
		{
			let mut write_lock = self.unlocks.write().unwrap();
			let mut unlock = write_lock.entry(*account)
				.or_insert_with(|| AccountUnlock { secret: secret, expires: UTC::now() });
			unlock.secret = secret;
			unlock.expires = UTC::now() + Duration::minutes(20);
		}
		Ok(())
	}

	/// Creates new account
	pub fn new_account(&mut self, pass: &str) -> Result<Address, ::std::io::Error> {
		let secret = H256::random();
		let key_id = H128::random();
		self.insert(key_id.clone(), secret, pass);

		let mut key_file = self.directory.get(&key_id).expect("the key was just inserted");
		let address = Address::random();
		key_file.account = Some(address);
		try!(self.directory.save(key_file));
		Ok(address)
	}

	/// Signs message with unlocked account
	pub fn sign(&self, account: &Address, message: &H256) -> Result<crypto::Signature, SigningError> {
		let read_lock = self.unlocks.read().unwrap();
		let unlock = try!(read_lock.get(account).ok_or(SigningError::AccountNotUnlocked));
		match crypto::KeyPair::from_secret(unlock.secret) {
			Ok(pair) => match pair.sign(message) {
					Ok(signature) => Ok(signature),
					Err(_) => Err(SigningError::InvalidSecret)
				},
			Err(_) => Err(SigningError::InvalidSecret)
		}
	}

	/// Returns secret for unlocked account
	pub fn account_secret(&self, account: &Address) -> Result<crypto::Secret, SigningError> {
		let read_lock = self.unlocks.read().unwrap();
		let unlock = try!(read_lock.get(account).ok_or(SigningError::AccountNotUnlocked));
		Ok(unlock.secret as crypto::Secret)
	}
}

fn derive_key_iterations(password: &str, salt: &H256, c: u32) -> (Bytes, Bytes) {
	let mut h_mac = Hmac::new(::rcrypto::sha2::Sha256::new(), password.as_bytes());
	let mut derived_key = vec![0u8; KEY_LENGTH_USIZE];
	pbkdf2(&mut h_mac, &salt.as_slice(), c, &mut derived_key);
	let derived_right_bits = &derived_key[0..KEY_LENGTH_AES_USIZE];
	let derived_left_bits = &derived_key[KEY_LENGTH_AES_USIZE..KEY_LENGTH_USIZE];
	(derived_right_bits.to_vec(), derived_left_bits.to_vec())
}

fn derive_key(password: &str, salt: &H256) -> (Bytes, Bytes) {
	derive_key_iterations(password, salt, KEY_ITERATIONS)
}

fn derive_key_scrypt(password: &str, salt: &H256, n: u32, p: u32, r: u32) -> (Bytes, Bytes) {
	let mut derived_key = vec![0u8; KEY_LENGTH_USIZE];
	let scrypt_params = ScryptParams::new(n.trailing_zeros() as u8, r, p);
	scrypt(password.as_bytes(), &salt.as_slice(), &scrypt_params, &mut derived_key);
	let derived_right_bits = &derived_key[0..KEY_LENGTH_AES_USIZE];
	let derived_left_bits = &derived_key[KEY_LENGTH_AES_USIZE..KEY_LENGTH_USIZE];
	(derived_right_bits.to_vec(), derived_left_bits.to_vec())
}

fn derive_mac(derived_left_bits: &[u8], cipher_text: &[u8]) -> Bytes {
	let mut mac = vec![0u8; KEY_LENGTH_AES_USIZE + cipher_text.len()];
	mac[0..KEY_LENGTH_AES_USIZE].clone_from_slice(derived_left_bits);
	mac[KEY_LENGTH_AES_USIZE..cipher_text.len()+KEY_LENGTH_AES_USIZE].clone_from_slice(cipher_text);
	mac
}

impl EncryptedHashMap<H128> for SecretStore {
	fn get<Value: FromRawBytes + BytesConvertable>(&self, key: &H128, password: &str) -> Result<Value, EncryptedHashMapError> {
		match self.directory.get(key) {
			Some(key_file) => {
				let (derived_left_bits, derived_right_bits) = match key_file.crypto.kdf {
					KeyFileKdf::Pbkdf2(ref params) => derive_key_iterations(password, &params.salt, params.c),
					KeyFileKdf::Scrypt(ref params) => derive_key_scrypt(password, &params.salt, params.n, params.p, params.r)
				};

				if derive_mac(&derived_right_bits, &key_file.crypto.cipher_text)
					.sha3() != key_file.crypto.mac { return Err(EncryptedHashMapError::InvalidPassword); }

				let mut val = vec![0u8; key_file.crypto.cipher_text.len()];
				match key_file.crypto.cipher_type {
					CryptoCipherType::Aes128Ctr(ref iv) => {
						crypto::aes::decrypt(&derived_left_bits, &iv.as_slice(), &key_file.crypto.cipher_text, &mut val);
					}
				};

				match Value::from_bytes(&val) {
					Ok(value) => Ok(value),
					Err(bytes_error) => Err(EncryptedHashMapError::InvalidValueFormat(bytes_error))
				}
			},
			None => Err(EncryptedHashMapError::UnknownIdentifier)
		}
	}

	fn insert<Value: FromRawBytes + BytesConvertable>(&mut self, key: H128, value: Value, password: &str) -> Option<Value> {
		let previous = if let Ok(previous_value) = self.get(&key, password) { Some(previous_value) } else { None };

		// crypto random initiators
		let salt = H256::random();
		let iv = H128::random();

		// two parts of derived key
		// DK = [ DK[0..15] DK[16..31] ] = [derived_left_bits, derived_right_bits]
		let (derived_left_bits, derived_right_bits) = derive_key(password, &salt);

		let mut cipher_text = vec![0u8; value.as_slice().len()];
		// aes-128-ctr with initial vector of iv
		crypto::aes::encrypt(&derived_left_bits, &iv.clone(), &value.as_slice(), &mut cipher_text);

		// KECCAK(DK[16..31] ++ <ciphertext>), where DK[16..31] - derived_right_bits
		let mac = derive_mac(&derived_right_bits, &cipher_text.clone()).sha3();

		let mut key_file = KeyFileContent::new(
			KeyFileCrypto::new_pbkdf2(
				cipher_text,
				iv,
				salt,
				mac,
				KEY_ITERATIONS,
				KEY_LENGTH));
		key_file.id = key;
		if let Err(io_error) = self.directory.save(key_file) {
			warn!("Error saving key file: {:?}", io_error);
		}
		previous
	}

	fn remove<Value: FromRawBytes + BytesConvertable>(&mut self, key: &H128, password: Option<&str>) -> Option<Value> {
		let previous = if let Some(pass) = password {
			if let Ok(previous_value) = self.get(&key, pass) { Some(previous_value) } else { None }
		}
		else { None };

		if let Err(io_error) = self.directory.delete(key) {
			warn!("Error saving key file: {:?}", io_error);
		}
		previous
	}

}

#[cfg(test)]
mod vector_tests {
	use super::{derive_mac,derive_key_iterations};
	use common::*;


	#[test]
	fn mac_vector() {
		let password = "testpassword";
		let salt = H256::from_str("ae3cd4e7013836a3df6bd7241b12db061dbe2c6785853cce422d148a624ce0bd").unwrap();
		let cipher_text = FromHex::from_hex("5318b4d5bcd28de64ee5559e671353e16f075ecae9f99c7a79a38af5f869aa46").unwrap();
		let iterations = 262144u32;

		let (derived_left_bits, derived_right_bits) = derive_key_iterations(password, &salt, iterations);
		assert_eq!("f06d69cdc7da0faffb1008270bca38f5", derived_left_bits.to_hex());
		assert_eq!("e31891a3a773950e6d0fea48a7188551", derived_right_bits.to_hex());

		let mac_body = derive_mac(&derived_right_bits, &cipher_text);
		assert_eq!("e31891a3a773950e6d0fea48a71885515318b4d5bcd28de64ee5559e671353e16f075ecae9f99c7a79a38af5f869aa46", mac_body.to_hex());

		let mac = mac_body.sha3();
		assert_eq!("517ead924a9d0dc3124507e3393d175ce3ff7c1e96529c6c555ce9e51205e9b2", format!("{:?}", mac));
	}
}


#[cfg(test)]
mod tests {
	use super::*;
	use devtools::*;
	use common::*;

	#[test]
	fn can_insert() {
		let temp = RandomTempPath::create_dir();
		let mut sstore = SecretStore::new_test(&temp);

		let id = H128::random();
		sstore.insert(id.clone(), "Cat".to_owned(), "pass");

		assert!(sstore.get::<String>(&id, "pass").is_ok());
	}

	#[test]
	fn can_get_fail() {
		let temp = RandomTempPath::create_dir();
		{
			use keys::directory::{KeyFileContent, KeyFileCrypto};
			let mut write_sstore = SecretStore::new_test(&temp);
			write_sstore.directory.save(
				KeyFileContent::new(
					KeyFileCrypto::new_pbkdf2(
						FromHex::from_hex("5318b4d5bcd28de64ee5559e671353e16f075ecae9f99c7a79a38af5f869aa46").unwrap(),
						H128::from_str("6087dab2f9fdbbfaddc31a909735c1e6").unwrap(),
						H256::from_str("ae3cd4e7013836a3df6bd7241b12db061dbe2c6785853cce422d148a624ce0bd").unwrap(),
						H256::from_str("517ead924a9d0dc3124507e3393d175ce3ff7c1e96529c6c555ce9e51205e9b2").unwrap(),
						262144,
						32)))
				.unwrap();
		}
		let sstore = SecretStore::new_test(&temp);
		if let Ok(_) = sstore.get::<Bytes>(&H128::from_str("3198bc9c66725ab3d9954942343ae5b6").unwrap(), "testpassword") {
			panic!("should be error loading key,  we requested the wrong key");
		}
	}

	fn pregenerate_keys(temp: &RandomTempPath, count: usize) -> Vec<H128> {
		use keys::directory::{KeyFileContent, KeyFileCrypto};
		let mut write_sstore = SecretStore::new_test(&temp);
		let mut result = Vec::new();
		for _ in 0..count {
			result.push(write_sstore.directory.save(
				KeyFileContent::new(
					KeyFileCrypto::new_pbkdf2(
						FromHex::from_hex("5318b4d5bcd28de64ee5559e671353e16f075ecae9f99c7a79a38af5f869aa46").unwrap(),
						H128::from_str("6087dab2f9fdbbfaddc31a909735c1e6").unwrap(),
						H256::from_str("ae3cd4e7013836a3df6bd7241b12db061dbe2c6785853cce422d148a624ce0bd").unwrap(),
						H256::from_str("517ead924a9d0dc3124507e3393d175ce3ff7c1e96529c6c555ce9e51205e9b2").unwrap(),
						262144,
						32)))
				.unwrap());
		}
		result
	}

	fn pregenerate_accounts(temp: &RandomTempPath, count: usize) -> Vec<H128> {
		use keys::directory::{KeyFileContent, KeyFileCrypto};
		let mut write_sstore = SecretStore::new_test(&temp);
		let mut result = Vec::new();
		for i in 0..count {
			let mut key_file =
				KeyFileContent::new(
					KeyFileCrypto::new_pbkdf2(
						FromHex::from_hex("5318b4d5bcd28de64ee5559e671353e16f075ecae9f99c7a79a38af5f869aa46").unwrap(),
						H128::from_str("6087dab2f9fdbbfaddc31a909735c1e6").unwrap(),
						H256::from_str("ae3cd4e7013836a3df6bd7241b12db061dbe2c6785853cce422d148a624ce0bd").unwrap(),
						H256::from_str("517ead924a9d0dc3124507e3393d175ce3ff7c1e96529c6c555ce9e51205e9b2").unwrap(),
						262144,
						32));
			key_file.account = Some(x!(i as u64));
			result.push(key_file.id.clone());
			write_sstore.import_key(key_file).unwrap();
		}
		result
	}

	#[test]
	fn can_get() {
		let temp = RandomTempPath::create_dir();
		let key_id = {
			use keys::directory::{KeyFileContent, KeyFileCrypto};
			let mut write_sstore = SecretStore::new_test(&temp);
			write_sstore.directory.save(
				KeyFileContent::new(
					KeyFileCrypto::new_pbkdf2(
						FromHex::from_hex("5318b4d5bcd28de64ee5559e671353e16f075ecae9f99c7a79a38af5f869aa46").unwrap(),
						H128::from_str("6087dab2f9fdbbfaddc31a909735c1e6").unwrap(),
						H256::from_str("ae3cd4e7013836a3df6bd7241b12db061dbe2c6785853cce422d148a624ce0bd").unwrap(),
						H256::from_str("517ead924a9d0dc3124507e3393d175ce3ff7c1e96529c6c555ce9e51205e9b2").unwrap(),
						262144,
						32)))
				.unwrap()
		};
		let sstore = SecretStore::new_test(&temp);
		if let Err(e) = sstore.get::<Bytes>(&key_id, "testpassword") {
			panic!("got no key: {:?}", e);
		}
	}

	#[test]
	fn can_delete() {
		let temp = RandomTempPath::create_dir();
		let keys = pregenerate_keys(&temp, 5);

		let mut sstore = SecretStore::new_test(&temp);
		sstore.delete(&keys[2]);

		assert_eq!(4, sstore.directory.list().unwrap().len())
	}

	#[test]
	fn can_create_account() {
		let temp = RandomTempPath::create_dir();
		let mut sstore = SecretStore::new_test(&temp);
		sstore.new_account("123").unwrap();
		assert_eq!(1, sstore.accounts().unwrap().len());
	}

	#[test]
	fn can_unlock_account() {
		let temp = RandomTempPath::create_dir();
		let mut sstore = SecretStore::new_test(&temp);
		let address = sstore.new_account("123").unwrap();

		let secret = sstore.unlock_account(&address, "123");
		assert!(secret.is_ok());
	}

	#[test]
	fn can_sign_data() {
		let temp = RandomTempPath::create_dir();
		let address = {
			let mut sstore = SecretStore::new_test(&temp);
			sstore.new_account("334").unwrap()
		};
		let signature = {
			let sstore = SecretStore::new_test(&temp);
			sstore.unlock_account(&address, "334").unwrap();
			sstore.sign(&address, &H256::random()).unwrap()
		};

		assert!(signature != x!(0));
	}

	#[test]
	fn can_import_account() {
		use keys::directory::{KeyFileContent, KeyFileCrypto};
		let temp = RandomTempPath::create_dir();
		let mut key_file =
			KeyFileContent::new(
				KeyFileCrypto::new_pbkdf2(
					FromHex::from_hex("5318b4d5bcd28de64ee5559e671353e16f075ecae9f99c7a79a38af5f869aa46").unwrap(),
					H128::from_str("6087dab2f9fdbbfaddc31a909735c1e6").unwrap(),
					H256::from_str("ae3cd4e7013836a3df6bd7241b12db061dbe2c6785853cce422d148a624ce0bd").unwrap(),
					H256::from_str("517ead924a9d0dc3124507e3393d175ce3ff7c1e96529c6c555ce9e51205e9b2").unwrap(),
					262144,
					32));
		key_file.account = Some(Address::from_str("3f49624084b67849c7b4e805c5988c21a430f9d9").unwrap());

		let mut sstore = SecretStore::new_test(&temp);

		sstore.import_key(key_file).unwrap();

		assert_eq!(1, sstore.accounts().unwrap().len());
		assert!(sstore.account(&Address::from_str("3f49624084b67849c7b4e805c5988c21a430f9d9").unwrap()).is_some());
	}

	#[test]
	fn can_list_accounts() {
		let temp = RandomTempPath::create_dir();
		pregenerate_accounts(&temp, 30);
		let sstore = SecretStore::new_test(&temp);
		let accounts = sstore.accounts().unwrap();
		assert_eq!(30, accounts.len());
	}
}<|MERGE_RESOLUTION|>--- conflicted
+++ resolved
@@ -78,11 +78,6 @@
 	expires: DateTime<UTC>,
 }
 
-<<<<<<< HEAD
-impl Default for SecretStore {
-	fn default() -> Self {
-		SecretStore::new()
-=======
 /// Basic account management trait
 pub trait AccountProvider : Send + Sync {
 	/// Lists all accounts
@@ -133,7 +128,12 @@
 		AccountService {
 			secret_store: secret_store
 		}
->>>>>>> c9f5a9bc
+	}
+}
+
+impl Default for SecretStore {
+	fn default() -> Self {
+		SecretStore::new()
 	}
 }
 
