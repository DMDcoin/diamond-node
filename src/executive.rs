--- conflicted
+++ resolved
@@ -2,13 +2,9 @@
 use common::*;
 use state::*;
 use engine::*;
-<<<<<<< HEAD
-use evm::{self, Schedule, Ext};
-=======
 use evm::{self, Factory, Ext};
 use externalities::*;
 use substate::*;
->>>>>>> 32492284
 
 /// Returns new address created from address and given nonce.
 pub fn contract_address(address: &Address, nonce: &U256) -> Address {
@@ -194,14 +190,8 @@
 			let mut unconfirmed_substate = Substate::new();
 
 			let res = {
-<<<<<<< HEAD
-				let mut ext = Externalities::from_executive(self, params, &mut unconfirmed_substate, OutputPolicy::Return(output));
+				let mut ext = self.to_externalities(params, &mut unconfirmed_substate, OutputPolicy::Return(output));
 				self.engine.vm_factory().create().exec(&params, &mut ext)
-=======
-				let mut ext = self.to_externalities(params, &mut unconfirmed_substate, OutputPolicy::Return(output));
-				let evm = Factory::create();
-				evm.exec(&params, &mut ext)
->>>>>>> 32492284
 			};
 			self.enact_result(&res, substate, unconfirmed_substate, backup);
 			res
@@ -228,14 +218,8 @@
 		self.state.transfer_balance(&params.sender, &params.address, &params.value);
 
 		let res = {
-<<<<<<< HEAD
-			let mut ext = Externalities::from_executive(self, params, &mut unconfirmed_substate, OutputPolicy::InitContract);
+			let mut ext = self.to_externalities(params, &mut unconfirmed_substate, OutputPolicy::InitContract);
 			self.engine.vm_factory().create().exec(&params, &mut ext)
-=======
-			let mut ext = self.to_externalities(params, &mut unconfirmed_substate, OutputPolicy::InitContract);
-			let evm = Factory::create();
-			evm.exec(&params, &mut ext)
->>>>>>> 32492284
 		};
 		self.enact_result(&res, substate, unconfirmed_substate, backup);
 		res
@@ -299,8 +283,6 @@
 					logs: substate.logs,
 					contracts_created: substate.contracts_created
 				})
-<<<<<<< HEAD
-=======
 			},
 			_err => {
 				Ok(Executed {
@@ -311,7 +293,6 @@
 					logs: vec![],
 					contracts_created: vec![]
 				})
->>>>>>> 32492284
 			}
 		}
 	}
@@ -319,16 +300,11 @@
 	fn enact_result(&mut self, result: &evm::Result, substate: &mut Substate, un_substate: Substate, backup: State) {
 		// TODO: handle other evm::Errors same as OutOfGas once they are implemented
 		match result {
-<<<<<<< HEAD
 			&Err(evm::Error::OutOfGas)
 				| &Err(evm::Error::BadJumpDestination { destination: _ }) 
 				| &Err(evm::Error::BadInstruction { instruction: _ }) 
 				| &Err(evm::Error::StackUnderflow {instruction: _, wanted: _, on_stack: _})
 				| &Err(evm::Error::OutOfStack {instruction: _, wanted: _, limit: _}) => {
-				substate.excepted = true;
-=======
-			&Err(evm::Error::OutOfGas) => {
->>>>>>> 32492284
 				self.state.revert(backup);
 			},
 			&Ok(_) | &Err(evm::Error::Internal) => substate.accrue(un_substate)
@@ -336,231 +312,6 @@
 	}
 }
 
-<<<<<<< HEAD
-/// Policy for handling output data on `RETURN` opcode.
-pub enum OutputPolicy<'a> {
-	/// Return reference to fixed sized output.
-	/// Used for message calls.
-	Return(BytesRef<'a>),
-	/// Init new contract as soon as `RETURN` is called.
-	InitContract
-}
-
-/// Implementation of evm Externalities.
-pub struct Externalities<'a> {
-	#[cfg(test)]
-	pub state: &'a mut State,
-	#[cfg(not(test))]
-	state: &'a mut State,
-	info: &'a EnvInfo,
-	engine: &'a Engine,
-	depth: usize,
-	#[cfg(test)]
-	pub params: &'a ActionParams,
-	#[cfg(not(test))]
-	params: &'a ActionParams,
-	substate: &'a mut Substate,
-	schedule: Schedule,
-	output: OutputPolicy<'a>
-}
-
-impl<'a> Externalities<'a> {
-	/// Basic `Externalities` constructor.
-	pub fn new(state: &'a mut State, 
-			   info: &'a EnvInfo, 
-			   engine: &'a Engine,
-			   depth: usize,
-			   params: &'a ActionParams, 
-			   substate: &'a mut Substate, 
-			   output: OutputPolicy<'a>) -> Self {
-		Externalities {
-			state: state,
-			info: info,
-			engine: engine,
-			depth: depth,
-			params: params,
-			substate: substate,
-			schedule: engine.schedule(info),
-			output: output
-		}
-	}
-
-	/// Creates `Externalities` from `Executive`.
-	fn from_executive(e: &'a mut Executive, params: &'a ActionParams, substate: &'a mut Substate, output: OutputPolicy<'a>) -> Self {
-		Self::new(e.state, e.info, e.engine, e.depth, params, substate, output)
-	}
-}
-
-impl<'a> Ext for Externalities<'a> {
-	fn sload(&self, key: &H256) -> H256 {
-		self.state.storage_at(&self.params.address, key)
-	}
-
-	fn sstore(&mut self, key: H256, value: H256) {
-		// if SSTORE nonzero -> zero, increment refund count
-		if value == H256::new() && self.state.storage_at(&self.params.address, &key) != H256::new() {
-			self.substate.refunds_count = self.substate.refunds_count + U256::one();
-		}
-		self.state.set_storage(&self.params.address, key, value)
-	}
-
-	fn balance(&self, address: &Address) -> U256 {
-		self.state.balance(address)
-	}
-
-	fn blockhash(&self, number: &U256) -> H256 {
-		match *number < U256::from(self.info.number) && number.low_u64() >= cmp::max(256, self.info.number) - 256 {
-			true => {
-				let index = self.info.number - number.low_u64() - 1;
-				self.info.last_hashes[index as usize].clone()
-			},
-			false => H256::from(&U256::zero()),
-		}
-	}
-
-	fn create(&mut self, gas: &U256, value: &U256, code: &[u8]) -> (U256, Option<Address>) {
-		// if balance is insufficient or we are to deep, return
-		if self.state.balance(&self.params.address) < *value || self.depth >= self.schedule.max_depth {
-			return (*gas, None);
-		}
-
-		// create new contract address
-		let address = contract_address(&self.params.address, &self.state.nonce(&self.params.address));
-
-		// prepare the params
-		let params = ActionParams {
-			address: address.clone(),
-			sender: self.params.address.clone(),
-			origin: self.params.origin.clone(),
-			gas: *gas,
-			gas_price: self.params.gas_price.clone(),
-			value: value.clone(),
-			code: code.to_vec(),
-			data: vec![],
-		};
-
-		let mut ex = Executive::from_parent(self.state, self.info, self.engine, self.depth);
-		ex.state.inc_nonce(&self.params.address);
-		match ex.create(&params, self.substate) {
-			Ok(gas_left) => (gas_left, Some(address)),
-			_ => (U256::zero(), None)
-		}
-	}
-
-	fn call(&mut self, 
-			gas: &U256, 
-			call_gas: &U256, 
-			receive_address: &Address, 
-			value: &U256, 
-			data: &[u8], 
-			code_address: &Address, 
-			output: &mut [u8]) -> Result<(U256, bool), evm::Error> {
-		let mut gas_cost = *call_gas;
-		let mut call_gas = *call_gas;
-
-		let is_call = receive_address == code_address;
-		if is_call && !self.state.exists(&code_address) {
-			gas_cost = gas_cost + U256::from(self.schedule.call_new_account_gas);
-		}
-
-		if *value > U256::zero() {
-			assert!(self.schedule.call_value_transfer_gas > self.schedule.call_stipend, "overflow possible");
-			gas_cost = gas_cost + U256::from(self.schedule.call_value_transfer_gas);
-			call_gas = call_gas + U256::from(self.schedule.call_stipend);
-		}
-
-		if gas_cost > *gas {
-			return Err(evm::Error::OutOfGas);
-		}
-
-		let gas = *gas - gas_cost;
-
-		// if balance is insufficient or we are to deep, return
-		if self.state.balance(&self.params.address) < *value || self.depth >= self.schedule.max_depth {
-			return Ok((gas + call_gas, true));
-		}
-
-		let params = ActionParams {
-			address: receive_address.clone(), 
-			sender: self.params.address.clone(),
-			origin: self.params.origin.clone(),
-			gas: call_gas,
-			gas_price: self.params.gas_price.clone(),
-			value: value.clone(),
-			code: self.state.code(code_address).unwrap_or(vec![]),
-			data: data.to_vec(),
-		};
-
-		let mut ex = Executive::from_parent(self.state, self.info, self.engine, self.depth);
-		match ex.call(&params, self.substate, BytesRef::Fixed(output)) {
-			Ok(gas_left) => Ok((gas + gas_left, true)),
-			_ => Ok((gas, false))
-		}
-	}
-
-	fn extcode(&self, address: &Address) -> Vec<u8> {
-		self.state.code(address).unwrap_or(vec![])
-	}
-
-	fn ret(&mut self, gas: &U256, data: &[u8]) -> Result<U256, evm::Error> {
-		match &mut self.output {
-			&mut OutputPolicy::Return(BytesRef::Fixed(ref mut slice)) => unsafe {
-				let len = cmp::min(slice.len(), data.len());
-				ptr::copy(data.as_ptr(), slice.as_mut_ptr(), len);
-				Ok(*gas)
-			},
-			&mut OutputPolicy::Return(BytesRef::Flexible(ref mut vec)) => unsafe {
-				vec.clear();
-				vec.reserve(data.len());
-				ptr::copy(data.as_ptr(), vec.as_mut_ptr(), data.len());
-				vec.set_len(data.len());
-				Ok(*gas)
-			},
-			&mut OutputPolicy::InitContract => {
-				let return_cost = U256::from(data.len()) * U256::from(self.schedule.create_data_gas);
-				if return_cost > *gas {
-					return match self.schedule.exceptional_failed_code_deposit {
-						true => Err(evm::Error::OutOfGas),
-						false => Ok(*gas)
-					}
-				}
-				let mut code = vec![];
-				code.reserve(data.len());
-				unsafe {
-					ptr::copy(data.as_ptr(), code.as_mut_ptr(), data.len());
-					code.set_len(data.len());
-				}
-				let address = &self.params.address;
-				self.state.init_code(address, code);
-				self.substate.contracts_created.push(address.clone());
-				Ok(*gas - return_cost)
-			}
-		}
-	}
-
-	fn log(&mut self, topics: Vec<H256>, data: &[u8]) {
-		let address = self.params.address.clone();
-		self.substate.logs.push(LogEntry::new(address, topics, data.to_vec()));
-	}
-
-	fn suicide(&mut self, refund_address: &Address) {
-		let address = self.params.address.clone();
-		let balance = self.balance(&address);
-		self.state.transfer_balance(&address, refund_address, &balance);
-		self.substate.suicides.insert(address);
-	}
-
-	fn schedule(&self) -> &Schedule {
-		&self.schedule
-	}
-
-	fn env_info(&self) -> &EnvInfo {
-		&self.info
-	}
-}
-
-=======
->>>>>>> 32492284
 #[cfg(test)]
 mod tests {
 	use super::*;
@@ -570,12 +321,7 @@
 	use engine::*;
 	use spec::*;
 	use evm::Schedule;
-<<<<<<< HEAD
-	use evm::Factory;
-	use evm::factory::VMType;
-=======
 	use substate::*;
->>>>>>> 32492284
 
 	struct TestEngine {
 		factory: Factory,
